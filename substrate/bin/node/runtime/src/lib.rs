--- conflicted
+++ resolved
@@ -710,7 +710,7 @@
 	type Staking = Staking;
 	type VoterList = VoterList;
 	type TargetList = TargetList;
-	type WeightInfo = ();
+	type WeightInfo = (); // TODO
 }
 
 impl pallet_fast_unstake::Config for Runtime {
@@ -2516,11 +2516,13 @@
 	pub type PalletExampleMbms = pallet_example_mbm;
 
 	#[runtime::pallet_index(79)]
-<<<<<<< HEAD
-	pub type VoterList = pallet_bags_list<Instance2>;
-=======
 	pub type AssetConversionMigration = pallet_asset_conversion_ops;
->>>>>>> 21308d89
+
+	#[runtime::pallet_index(80)]
+	pub type TargetList = pallet_bags_list<Instance2>;
+
+	#[runtime::pallet_index(81)]
+	pub type StakeTracker = pallet_stake_tracker;
 }
 
 /// The address format for describing accounts.
