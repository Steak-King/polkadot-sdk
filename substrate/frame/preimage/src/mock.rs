--- conflicted
+++ resolved
@@ -83,11 +83,8 @@
 	type FreezeIdentifier = ();
 	type MaxFreezes = ConstU32<1>;
 	type RuntimeHoldReason = ();
-<<<<<<< HEAD
+	type RuntimeFreezeReason = ();
 	type RuntimeTask = RuntimeTask;
-=======
-	type RuntimeFreezeReason = ();
->>>>>>> 3069b0af
 	type MaxHolds = ConstU32<2>;
 }
 
