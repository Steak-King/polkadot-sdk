--- conflicted
+++ resolved
@@ -31,16 +31,11 @@
 //! performed through the methods exposed by the [`StakingLedger`] implementation in order to ensure
 //! state consistency.
 
-<<<<<<< HEAD
-use frame_support::defensive;
 use sp_staking::{StakingAccount, StakingInterface};
-=======
 use frame_support::{
 	defensive, ensure,
 	traits::{Defensive, LockableCurrency, WithdrawReasons},
 };
-use sp_staking::StakingAccount;
->>>>>>> 93b1abb2
 use sp_std::prelude::*;
 
 use crate::{
