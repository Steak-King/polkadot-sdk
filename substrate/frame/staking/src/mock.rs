--- conflicted
+++ resolved
@@ -288,11 +288,7 @@
 	type EraPayout = ConvertCurve<RewardCurve>;
 	type NextNewSession = Session;
 	type MaxExposurePageSize = MaxExposurePageSize;
-<<<<<<< HEAD
 	type MaxValidatorSet = MaxValidatorSet;
-	type OffendingValidatorsThreshold = OffendingValidatorsThreshold;
-=======
->>>>>>> 31dc8bb1
 	type ElectionProvider = onchain::OnChainExecution<OnChainSeqPhragmen>;
 	type GenesisElectionProvider = Self::ElectionProvider;
 	// NOTE: consider a macro and use `UseNominatorsAndValidatorsMap<Self>` as well.
