--- conflicted
+++ resolved
@@ -318,7 +318,6 @@
 	AccountId,
 >;
 
-<<<<<<< HEAD
 /// Union fungibles implementation for [`PoolAssets`] and [`NativeAndNonPoolAssets`].
 ///
 /// NOTE: Should be kept updated to include ALL balances and assets in the runtime.
@@ -332,11 +331,11 @@
 	>,
 	xcm::v3::Location,
 	AccountId,
-=======
+>;
+
 pub type PoolIdToAccountId = pallet_asset_conversion::AccountIdConverter<
 	AssetConversionPalletId,
 	(xcm::v3::Location, xcm::v3::Location),
->>>>>>> 4e10d3b0
 >;
 
 impl pallet_asset_conversion::Config for Runtime {
@@ -372,7 +371,6 @@
 	>;
 }
 
-<<<<<<< HEAD
 #[cfg(feature = "runtime-benchmarks")]
 pub struct PalletAssetRewardsBenchmarkHelper;
 
@@ -415,7 +413,8 @@
 	type WeightInfo = weights::pallet_asset_rewards::WeightInfo<Runtime>;
 	#[cfg(feature = "runtime-benchmarks")]
 	type BenchmarkHelper = PalletAssetRewardsBenchmarkHelper;
-=======
+}
+
 impl pallet_asset_conversion_ops::Config for Runtime {
 	type RuntimeEvent = RuntimeEvent;
 	type PriorAccountIdConverter = pallet_asset_conversion::AccountIdConverterNoSeed<
@@ -426,7 +425,6 @@
 	type PoolAssetsTeam = <Runtime as pallet_asset_conversion::Config>::PoolAssets;
 	type DepositAsset = Balances;
 	type WeightInfo = weights::pallet_asset_conversion_ops::WeightInfo<Runtime>;
->>>>>>> 4e10d3b0
 }
 
 parameter_types! {
@@ -991,14 +989,11 @@
 		NftFractionalization: pallet_nft_fractionalization = 54,
 		PoolAssets: pallet_assets::<Instance3> = 55,
 		AssetConversion: pallet_asset_conversion = 56,
-<<<<<<< HEAD
 		AssetRewards: pallet_asset_rewards = 57,
-=======
 
 		// TODO: the pallet instance should be removed once all pools have migrated
 		// to the new account IDs.
 		AssetConversionMigration: pallet_asset_conversion_ops = 200,
->>>>>>> 4e10d3b0
 	}
 );
 
