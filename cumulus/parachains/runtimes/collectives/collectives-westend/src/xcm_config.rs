--- conflicted
+++ resolved
@@ -220,11 +220,8 @@
 	type HrmpNewChannelOpenRequestHandler = ();
 	type HrmpChannelAcceptedHandler = ();
 	type HrmpChannelClosingHandler = ();
-<<<<<<< HEAD
 	type AssetConverter = ();
-=======
 	type XcmRecorder = PolkadotXcm;
->>>>>>> d237adfb
 }
 
 /// Converts a local signed origin into an XCM location.
