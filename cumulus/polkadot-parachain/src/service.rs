// Copyright (C) Parity Technologies (UK) Ltd.
// This file is part of Cumulus.

// Cumulus is free software: you can redistribute it and/or modify
// it under the terms of the GNU General Public License as published by
// the Free Software Foundation, either version 3 of the License, or
// (at your option) any later version.

// Cumulus is distributed in the hope that it will be useful,
// but WITHOUT ANY WARRANTY; without even the implied warranty of
// MERCHANTABILITY or FITNESS FOR A PARTICULAR PURPOSE.  See the
// GNU General Public License for more details.

// You should have received a copy of the GNU General Public License
// along with Cumulus.  If not, see <http://www.gnu.org/licenses/>.

use codec::{Codec, Decode};
use cumulus_client_cli::CollatorOptions;
use cumulus_client_collator::service::CollatorService;
use cumulus_client_consensus_aura::collators::{
	basic::{self as basic_aura, Params as BasicAuraParams},
	lookahead::{self as aura, Params as AuraParams},
};
use cumulus_client_consensus_common::{
	ParachainBlockImport as TParachainBlockImport, ParachainCandidate, ParachainConsensus,
};
use cumulus_client_consensus_proposer::Proposer;
#[allow(deprecated)]
use cumulus_client_service::old_consensus;
use cumulus_client_service::{
	build_network, build_relay_chain_interface, prepare_node_config, start_relay_chain_tasks,
	BuildNetworkParams, CollatorSybilResistance, DARecoveryProfile, StartRelayChainTasksParams,
};
use cumulus_primitives_core::{
	relay_chain::{Hash as PHash, PersistedValidationData, ValidationCode},
	ParaId,
};
use cumulus_relay_chain_interface::{OverseerHandle, RelayChainInterface};
use sp_core::Pair;

use jsonrpsee::RpcModule;

use crate::{fake_runtime_api::aura::RuntimeApi, rpc};
pub use parachains_common::{AccountId, Balance, Block, BlockNumber, Hash, Header, Nonce};

use cumulus_client_consensus_relay_chain::Verifier as RelayChainVerifier;
use futures::{lock::Mutex, prelude::*};
use sc_consensus::{
	import_queue::{BasicQueue, Verifier as VerifierT},
	BlockImportParams, ImportQueue,
};
use sc_executor::{HeapAllocStrategy, WasmExecutor, DEFAULT_HEAP_ALLOC_STRATEGY};
use sc_network::{config::FullNetworkConfiguration, NetworkBlock};
use sc_network_sync::SyncingService;
use sc_service::{Configuration, PartialComponents, TFullBackend, TFullClient, TaskManager};
use sc_telemetry::{Telemetry, TelemetryHandle, TelemetryWorker, TelemetryWorkerHandle};
use sp_api::{ApiExt, ConstructRuntimeApi, ProvideRuntimeApi};
use sp_consensus_aura::AuraApi;
use sp_core::traits::SpawnEssentialNamed;
use sp_keystore::KeystorePtr;
use sp_runtime::{
	app_crypto::AppCrypto,
	traits::{Block as BlockT, Header as HeaderT},
};
use std::{marker::PhantomData, sync::Arc, time::Duration};
use substrate_prometheus_endpoint::Registry;

use polkadot_primitives::CollatorPair;

#[cfg(not(feature = "runtime-benchmarks"))]
type HostFunctions = sp_io::SubstrateHostFunctions;

#[cfg(feature = "runtime-benchmarks")]
type HostFunctions =
	(sp_io::SubstrateHostFunctions, frame_benchmarking::benchmarking::HostFunctions);

type ParachainClient<RuntimeApi> = TFullClient<Block, RuntimeApi, WasmExecutor<HostFunctions>>;

type ParachainBackend = TFullBackend<Block>;

type ParachainBlockImport<RuntimeApi> =
	TParachainBlockImport<Block, Arc<ParachainClient<RuntimeApi>>, ParachainBackend>;

/// Native executor instance.
pub struct ShellRuntimeExecutor;

impl sc_executor::NativeExecutionDispatch for ShellRuntimeExecutor {
	type ExtendHostFunctions = ();

	fn dispatch(method: &str, data: &[u8]) -> Option<Vec<u8>> {
		shell_runtime::api::dispatch(method, data)
	}

	fn native_version() -> sc_executor::NativeVersion {
		shell_runtime::native_version()
	}
}

<<<<<<< HEAD
/// Native Asset Hub Polkadot (Statemint) executor instance.
pub struct AssetHubPolkadotRuntimeExecutor;
impl sc_executor::NativeExecutionDispatch for AssetHubPolkadotRuntimeExecutor {
	type ExtendHostFunctions = frame_benchmarking::benchmarking::HostFunctions;

	fn dispatch(method: &str, data: &[u8]) -> Option<Vec<u8>> {
		asset_hub_polkadot_runtime::api::dispatch(method, data)
	}

	fn native_version() -> sc_executor::NativeVersion {
		asset_hub_polkadot_runtime::native_version()
	}
}

/// Native Asset Hub Kusama (Statemine) executor instance.
pub struct AssetHubKusamaExecutor;
impl sc_executor::NativeExecutionDispatch for AssetHubKusamaExecutor {
	type ExtendHostFunctions = frame_benchmarking::benchmarking::HostFunctions;

	fn dispatch(method: &str, data: &[u8]) -> Option<Vec<u8>> {
		asset_hub_kusama_runtime::api::dispatch(method, data)
	}

	fn native_version() -> sc_executor::NativeVersion {
		asset_hub_kusama_runtime::native_version()
	}
}

=======
>>>>>>> 63ac2471
/// Native Asset Hub Westend (Westmint) executor instance.
pub struct AssetHubWestendExecutor;
impl sc_executor::NativeExecutionDispatch for AssetHubWestendExecutor {
	type ExtendHostFunctions = frame_benchmarking::benchmarking::HostFunctions;

	fn dispatch(method: &str, data: &[u8]) -> Option<Vec<u8>> {
		asset_hub_westend_runtime::api::dispatch(method, data)
	}

	fn native_version() -> sc_executor::NativeVersion {
		asset_hub_westend_runtime::native_version()
	}
}

<<<<<<< HEAD
/// Native Polkadot Collectives executor instance.
pub struct CollectivesPolkadotRuntimeExecutor;
impl sc_executor::NativeExecutionDispatch for CollectivesPolkadotRuntimeExecutor {
	type ExtendHostFunctions = frame_benchmarking::benchmarking::HostFunctions;

	fn dispatch(method: &str, data: &[u8]) -> Option<Vec<u8>> {
		collectives_polkadot_runtime::api::dispatch(method, data)
	}

	fn native_version() -> sc_executor::NativeVersion {
		collectives_polkadot_runtime::native_version()
	}
}

=======
>>>>>>> 63ac2471
/// Native Westend Collectives executor instance.
pub struct CollectivesWestendRuntimeExecutor;

impl sc_executor::NativeExecutionDispatch for CollectivesWestendRuntimeExecutor {
	type ExtendHostFunctions = frame_benchmarking::benchmarking::HostFunctions;

	fn dispatch(method: &str, data: &[u8]) -> Option<Vec<u8>> {
		collectives_westend_runtime::api::dispatch(method, data)
	}

	fn native_version() -> sc_executor::NativeVersion {
		collectives_westend_runtime::native_version()
	}
}

<<<<<<< HEAD
/// Native BridgeHubPolkadot executor instance.
pub struct BridgeHubPolkadotRuntimeExecutor;
impl sc_executor::NativeExecutionDispatch for BridgeHubPolkadotRuntimeExecutor {
	type ExtendHostFunctions = frame_benchmarking::benchmarking::HostFunctions;

	fn dispatch(method: &str, data: &[u8]) -> Option<Vec<u8>> {
		bridge_hub_polkadot_runtime::api::dispatch(method, data)
	}

	fn native_version() -> sc_executor::NativeVersion {
		bridge_hub_polkadot_runtime::native_version()
	}
}

/// Native BridgeHubKusama executor instance.
pub struct BridgeHubKusamaRuntimeExecutor;
impl sc_executor::NativeExecutionDispatch for BridgeHubKusamaRuntimeExecutor {
	type ExtendHostFunctions = frame_benchmarking::benchmarking::HostFunctions;

	fn dispatch(method: &str, data: &[u8]) -> Option<Vec<u8>> {
		bridge_hub_kusama_runtime::api::dispatch(method, data)
	}

	fn native_version() -> sc_executor::NativeVersion {
		bridge_hub_kusama_runtime::native_version()
	}
}

=======
>>>>>>> 63ac2471
/// Native BridgeHubRococo executor instance.
pub struct BridgeHubRococoRuntimeExecutor;
impl sc_executor::NativeExecutionDispatch for BridgeHubRococoRuntimeExecutor {
	type ExtendHostFunctions = frame_benchmarking::benchmarking::HostFunctions;

	fn dispatch(method: &str, data: &[u8]) -> Option<Vec<u8>> {
		bridge_hub_rococo_runtime::api::dispatch(method, data)
	}

	fn native_version() -> sc_executor::NativeVersion {
		bridge_hub_rococo_runtime::native_version()
	}
}

/// Native contracts executor instance.
pub struct ContractsRococoRuntimeExecutor;
impl sc_executor::NativeExecutionDispatch for ContractsRococoRuntimeExecutor {
	type ExtendHostFunctions = frame_benchmarking::benchmarking::HostFunctions;

	fn dispatch(method: &str, data: &[u8]) -> Option<Vec<u8>> {
		contracts_rococo_runtime::api::dispatch(method, data)
	}

	fn native_version() -> sc_executor::NativeVersion {
		contracts_rococo_runtime::native_version()
	}
}

/// Native Westend Glutton executor instance.
pub struct GluttonWestendRuntimeExecutor;

impl sc_executor::NativeExecutionDispatch for GluttonWestendRuntimeExecutor {
	type ExtendHostFunctions = frame_benchmarking::benchmarking::HostFunctions;

	fn dispatch(method: &str, data: &[u8]) -> Option<Vec<u8>> {
		glutton_westend_runtime::api::dispatch(method, data)
	}

	fn native_version() -> sc_executor::NativeVersion {
		glutton_westend_runtime::native_version()
	}
}

<<<<<<< HEAD
/// Native Glutton executor instance.
pub struct GluttonRuntimeExecutor;
impl sc_executor::NativeExecutionDispatch for GluttonRuntimeExecutor {
	type ExtendHostFunctions = frame_benchmarking::benchmarking::HostFunctions;

	fn dispatch(method: &str, data: &[u8]) -> Option<Vec<u8>> {
		shell_runtime::api::dispatch(method, data)
	}

	fn native_version() -> sc_executor::NativeVersion {
		shell_runtime::native_version()
	}
}

/// Native `PeopleWestend` executor instance.
pub struct PeopleWestendRuntimeExecutor;
impl sc_executor::NativeExecutionDispatch for PeopleWestendRuntimeExecutor {
	type ExtendHostFunctions = frame_benchmarking::benchmarking::HostFunctions;
	fn dispatch(method: &str, data: &[u8]) -> Option<Vec<u8>> {
		people_westend_runtime::api::dispatch(method, data)
	}
	fn native_version() -> sc_executor::NativeVersion {
		people_westend_runtime::native_version()
	}
}

/// Native `PeopleRococo` executor instance.
pub struct PeopleRococoRuntimeExecutor;
impl sc_executor::NativeExecutionDispatch for PeopleRococoRuntimeExecutor {
	type ExtendHostFunctions = frame_benchmarking::benchmarking::HostFunctions;
	fn dispatch(method: &str, data: &[u8]) -> Option<Vec<u8>> {
		people_rococo_runtime::api::dispatch(method, data)
	}
	fn native_version() -> sc_executor::NativeVersion {
		people_rococo_runtime::native_version()
	}
}

=======
>>>>>>> 63ac2471
/// Starts a `ServiceBuilder` for a full service.
///
/// Use this macro if you don't actually need the full service, but just the builder in order to
/// be able to perform chain operations.
pub fn new_partial<RuntimeApi, BIQ>(
	config: &Configuration,
	build_import_queue: BIQ,
) -> Result<
	PartialComponents<
		ParachainClient<RuntimeApi>,
		ParachainBackend,
		(),
		sc_consensus::DefaultImportQueue<Block>,
		sc_transaction_pool::FullPool<Block, ParachainClient<RuntimeApi>>,
		(ParachainBlockImport<RuntimeApi>, Option<Telemetry>, Option<TelemetryWorkerHandle>),
	>,
	sc_service::Error,
>
where
	RuntimeApi: ConstructRuntimeApi<Block, ParachainClient<RuntimeApi>> + Send + Sync + 'static,
	RuntimeApi::RuntimeApi: sp_transaction_pool::runtime_api::TaggedTransactionQueue<Block>
		+ sp_api::Metadata<Block>
		+ sp_session::SessionKeys<Block>
		+ sp_api::ApiExt<Block>
		+ sp_offchain::OffchainWorkerApi<Block>
		+ sp_block_builder::BlockBuilder<Block>,
	BIQ: FnOnce(
		Arc<ParachainClient<RuntimeApi>>,
		ParachainBlockImport<RuntimeApi>,
		&Configuration,
		Option<TelemetryHandle>,
		&TaskManager,
	) -> Result<sc_consensus::DefaultImportQueue<Block>, sc_service::Error>,
{
	let telemetry = config
		.telemetry_endpoints
		.clone()
		.filter(|x| !x.is_empty())
		.map(|endpoints| -> Result<_, sc_telemetry::Error> {
			let worker = TelemetryWorker::new(16)?;
			let telemetry = worker.handle().new_telemetry(endpoints);
			Ok((worker, telemetry))
		})
		.transpose()?;

	let heap_pages = config
		.default_heap_pages
		.map_or(DEFAULT_HEAP_ALLOC_STRATEGY, |h| HeapAllocStrategy::Static { extra_pages: h as _ });

	let executor = sc_executor::WasmExecutor::<HostFunctions>::builder()
		.with_execution_method(config.wasm_method)
		.with_max_runtime_instances(config.max_runtime_instances)
		.with_runtime_cache_size(config.runtime_cache_size)
		.with_onchain_heap_alloc_strategy(heap_pages)
		.with_offchain_heap_alloc_strategy(heap_pages)
		.build();

	let (client, backend, keystore_container, task_manager) =
		sc_service::new_full_parts::<Block, RuntimeApi, _>(
			config,
			telemetry.as_ref().map(|(_, telemetry)| telemetry.handle()),
			executor,
		)?;
	let client = Arc::new(client);

	let telemetry_worker_handle = telemetry.as_ref().map(|(worker, _)| worker.handle());

	let telemetry = telemetry.map(|(worker, telemetry)| {
		task_manager.spawn_handle().spawn("telemetry", None, worker.run());
		telemetry
	});

	let transaction_pool = sc_transaction_pool::BasicPool::new_full(
		config.transaction_pool.clone(),
		config.role.is_authority().into(),
		config.prometheus_registry(),
		task_manager.spawn_essential_handle(),
		client.clone(),
	);

	let block_import = ParachainBlockImport::new(client.clone(), backend.clone());

	let import_queue = build_import_queue(
		client.clone(),
		block_import.clone(),
		config,
		telemetry.as_ref().map(|telemetry| telemetry.handle()),
		&task_manager,
	)?;

	Ok(PartialComponents {
		backend,
		client,
		import_queue,
		keystore_container,
		task_manager,
		transaction_pool,
		select_chain: (),
		other: (block_import, telemetry, telemetry_worker_handle),
	})
}

/// Start a shell node with the given parachain `Configuration` and relay chain `Configuration`.
///
/// This is the actual implementation that is abstract over the executor and the runtime api for
/// shell nodes.
#[sc_tracing::logging::prefix_logs_with("Parachain")]
async fn start_shell_node_impl<RuntimeApi, RB, BIQ, SC>(
	parachain_config: Configuration,
	polkadot_config: Configuration,
	collator_options: CollatorOptions,
	sybil_resistance_level: CollatorSybilResistance,
	para_id: ParaId,
	rpc_ext_builder: RB,
	build_import_queue: BIQ,
	start_consensus: SC,
	hwbench: Option<sc_sysinfo::HwBench>,
) -> sc_service::error::Result<(TaskManager, Arc<ParachainClient<RuntimeApi>>)>
where
	RuntimeApi: ConstructRuntimeApi<Block, ParachainClient<RuntimeApi>> + Send + Sync + 'static,
	RuntimeApi::RuntimeApi: sp_transaction_pool::runtime_api::TaggedTransactionQueue<Block>
		+ sp_api::Metadata<Block>
		+ sp_session::SessionKeys<Block>
		+ sp_api::ApiExt<Block>
		+ sp_offchain::OffchainWorkerApi<Block>
		+ sp_block_builder::BlockBuilder<Block>
		+ cumulus_primitives_core::CollectCollationInfo<Block>,
	RB: Fn(Arc<ParachainClient<RuntimeApi>>) -> Result<jsonrpsee::RpcModule<()>, sc_service::Error>
		+ 'static,
	BIQ: FnOnce(
		Arc<ParachainClient<RuntimeApi>>,
		ParachainBlockImport<RuntimeApi>,
		&Configuration,
		Option<TelemetryHandle>,
		&TaskManager,
	) -> Result<sc_consensus::DefaultImportQueue<Block>, sc_service::Error>,
	SC: FnOnce(
		Arc<ParachainClient<RuntimeApi>>,
		ParachainBlockImport<RuntimeApi>,
		Option<&Registry>,
		Option<TelemetryHandle>,
		&TaskManager,
		Arc<dyn RelayChainInterface>,
		Arc<sc_transaction_pool::FullPool<Block, ParachainClient<RuntimeApi>>>,
		Arc<SyncingService<Block>>,
		KeystorePtr,
		Duration,
		ParaId,
		CollatorPair,
		OverseerHandle,
		Arc<dyn Fn(Hash, Option<Vec<u8>>) + Send + Sync>,
	) -> Result<(), sc_service::Error>,
{
	let parachain_config = prepare_node_config(parachain_config);

	let params = new_partial::<RuntimeApi, BIQ>(&parachain_config, build_import_queue)?;
	let (block_import, mut telemetry, telemetry_worker_handle) = params.other;

	let client = params.client.clone();
	let backend = params.backend.clone();

	let mut task_manager = params.task_manager;

	let (relay_chain_interface, collator_key) = build_relay_chain_interface(
		polkadot_config,
		&parachain_config,
		telemetry_worker_handle,
		&mut task_manager,
		collator_options.clone(),
		hwbench.clone(),
	)
	.await
	.map_err(|e| sc_service::Error::Application(Box::new(e) as Box<_>))?;

	let validator = parachain_config.role.is_authority();
	let prometheus_registry = parachain_config.prometheus_registry().cloned();
	let transaction_pool = params.transaction_pool.clone();
	let import_queue_service = params.import_queue.service();
	let net_config = FullNetworkConfiguration::new(&parachain_config.network);

	let (network, system_rpc_tx, tx_handler_controller, start_network, sync_service) =
		build_network(BuildNetworkParams {
			parachain_config: &parachain_config,
			net_config,
			client: client.clone(),
			transaction_pool: transaction_pool.clone(),
			para_id,
			spawn_handle: task_manager.spawn_handle(),
			relay_chain_interface: relay_chain_interface.clone(),
			import_queue: params.import_queue,
			sybil_resistance_level,
		})
		.await?;

	let rpc_client = client.clone();
	let rpc_builder = Box::new(move |_, _| rpc_ext_builder(rpc_client.clone()));

	sc_service::spawn_tasks(sc_service::SpawnTasksParams {
		rpc_builder,
		client: client.clone(),
		transaction_pool: transaction_pool.clone(),
		task_manager: &mut task_manager,
		config: parachain_config,
		keystore: params.keystore_container.keystore(),
		backend: backend.clone(),
		network: network.clone(),
		sync_service: sync_service.clone(),
		system_rpc_tx,
		tx_handler_controller,
		telemetry: telemetry.as_mut(),
	})?;

	if let Some(hwbench) = hwbench {
		sc_sysinfo::print_hwbench(&hwbench);
		if validator {
			warn_if_slow_hardware(&hwbench);
		}

		if let Some(ref mut telemetry) = telemetry {
			let telemetry_handle = telemetry.handle();
			task_manager.spawn_handle().spawn(
				"telemetry_hwbench",
				None,
				sc_sysinfo::initialize_hwbench_telemetry(telemetry_handle, hwbench),
			);
		}
	}

	let announce_block = {
		let sync_service = sync_service.clone();
		Arc::new(move |hash, data| sync_service.announce_block(hash, data))
	};

	let relay_chain_slot_duration = Duration::from_secs(6);

	let overseer_handle = relay_chain_interface
		.overseer_handle()
		.map_err(|e| sc_service::Error::Application(Box::new(e)))?;

	start_relay_chain_tasks(StartRelayChainTasksParams {
		client: client.clone(),
		announce_block: announce_block.clone(),
		para_id,
		relay_chain_interface: relay_chain_interface.clone(),
		task_manager: &mut task_manager,
		da_recovery_profile: if validator {
			DARecoveryProfile::Collator
		} else {
			DARecoveryProfile::FullNode
		},
		import_queue: import_queue_service,
		relay_chain_slot_duration,
		recovery_handle: Box::new(overseer_handle.clone()),
		sync_service: sync_service.clone(),
	})?;

	if validator {
		start_consensus(
			client.clone(),
			block_import,
			prometheus_registry.as_ref(),
			telemetry.as_ref().map(|t| t.handle()),
			&task_manager,
			relay_chain_interface.clone(),
			transaction_pool,
			sync_service.clone(),
			params.keystore_container.keystore(),
			relay_chain_slot_duration,
			para_id,
			collator_key.expect("Command line arguments do not allow this. qed"),
			overseer_handle,
			announce_block,
		)?;
	}

	start_network.start_network();

	Ok((task_manager, client))
}

/// Start a node with the given parachain `Configuration` and relay chain `Configuration`.
///
/// This is the actual implementation that is abstract over the executor and the runtime api.
#[sc_tracing::logging::prefix_logs_with("Parachain")]
async fn start_node_impl<RuntimeApi, RB, BIQ, SC>(
	parachain_config: Configuration,
	polkadot_config: Configuration,
	collator_options: CollatorOptions,
	sybil_resistance_level: CollatorSybilResistance,
	para_id: ParaId,
	_rpc_ext_builder: RB,
	build_import_queue: BIQ,
	start_consensus: SC,
	hwbench: Option<sc_sysinfo::HwBench>,
) -> sc_service::error::Result<(TaskManager, Arc<ParachainClient<RuntimeApi>>)>
where
	RuntimeApi: ConstructRuntimeApi<Block, ParachainClient<RuntimeApi>> + Send + Sync + 'static,
	RuntimeApi::RuntimeApi: sp_transaction_pool::runtime_api::TaggedTransactionQueue<Block>
		+ sp_api::Metadata<Block>
		+ sp_session::SessionKeys<Block>
		+ sp_api::ApiExt<Block>
		+ sp_offchain::OffchainWorkerApi<Block>
		+ sp_block_builder::BlockBuilder<Block>
		+ cumulus_primitives_core::CollectCollationInfo<Block>
		+ pallet_transaction_payment_rpc::TransactionPaymentRuntimeApi<Block, Balance>
		+ frame_rpc_system::AccountNonceApi<Block, AccountId, Nonce>,
	RB: Fn(Arc<ParachainClient<RuntimeApi>>) -> Result<jsonrpsee::RpcModule<()>, sc_service::Error>,
	BIQ: FnOnce(
		Arc<ParachainClient<RuntimeApi>>,
		ParachainBlockImport<RuntimeApi>,
		&Configuration,
		Option<TelemetryHandle>,
		&TaskManager,
	) -> Result<sc_consensus::DefaultImportQueue<Block>, sc_service::Error>,
	SC: FnOnce(
		Arc<ParachainClient<RuntimeApi>>,
		ParachainBlockImport<RuntimeApi>,
		Option<&Registry>,
		Option<TelemetryHandle>,
		&TaskManager,
		Arc<dyn RelayChainInterface>,
		Arc<sc_transaction_pool::FullPool<Block, ParachainClient<RuntimeApi>>>,
		Arc<SyncingService<Block>>,
		KeystorePtr,
		Duration,
		ParaId,
		CollatorPair,
		OverseerHandle,
		Arc<dyn Fn(Hash, Option<Vec<u8>>) + Send + Sync>,
		Arc<ParachainBackend>,
	) -> Result<(), sc_service::Error>,
{
	let parachain_config = prepare_node_config(parachain_config);

	let params = new_partial::<RuntimeApi, BIQ>(&parachain_config, build_import_queue)?;
	let (block_import, mut telemetry, telemetry_worker_handle) = params.other;

	let client = params.client.clone();
	let backend = params.backend.clone();

	let mut task_manager = params.task_manager;
	let (relay_chain_interface, collator_key) = build_relay_chain_interface(
		polkadot_config,
		&parachain_config,
		telemetry_worker_handle,
		&mut task_manager,
		collator_options.clone(),
		hwbench.clone(),
	)
	.await
	.map_err(|e| sc_service::Error::Application(Box::new(e) as Box<_>))?;

	let validator = parachain_config.role.is_authority();
	let prometheus_registry = parachain_config.prometheus_registry().cloned();
	let transaction_pool = params.transaction_pool.clone();
	let import_queue_service = params.import_queue.service();
	let net_config = FullNetworkConfiguration::new(&parachain_config.network);

	let (network, system_rpc_tx, tx_handler_controller, start_network, sync_service) =
		build_network(BuildNetworkParams {
			parachain_config: &parachain_config,
			net_config,
			client: client.clone(),
			transaction_pool: transaction_pool.clone(),
			para_id,
			spawn_handle: task_manager.spawn_handle(),
			relay_chain_interface: relay_chain_interface.clone(),
			import_queue: params.import_queue,
			sybil_resistance_level,
		})
		.await?;

	let rpc_builder = {
		let client = client.clone();
		let transaction_pool = transaction_pool.clone();

		let backend_for_rpc = backend.clone();
		Box::new(move |deny_unsafe, _| {
			let deps = rpc::FullDeps {
				client: client.clone(),
				pool: transaction_pool.clone(),
				deny_unsafe,
			};

			rpc::create_full(deps, backend_for_rpc.clone()).map_err(Into::into)
		})
	};

	sc_service::spawn_tasks(sc_service::SpawnTasksParams {
		rpc_builder,
		client: client.clone(),
		transaction_pool: transaction_pool.clone(),
		task_manager: &mut task_manager,
		config: parachain_config,
		keystore: params.keystore_container.keystore(),
		backend: backend.clone(),
		network: network.clone(),
		sync_service: sync_service.clone(),
		system_rpc_tx,
		tx_handler_controller,
		telemetry: telemetry.as_mut(),
	})?;

	if let Some(hwbench) = hwbench {
		sc_sysinfo::print_hwbench(&hwbench);
		if validator {
			warn_if_slow_hardware(&hwbench);
		}

		if let Some(ref mut telemetry) = telemetry {
			let telemetry_handle = telemetry.handle();
			task_manager.spawn_handle().spawn(
				"telemetry_hwbench",
				None,
				sc_sysinfo::initialize_hwbench_telemetry(telemetry_handle, hwbench),
			);
		}
	}

	let announce_block = {
		let sync_service = sync_service.clone();
		Arc::new(move |hash, data| sync_service.announce_block(hash, data))
	};

	let relay_chain_slot_duration = Duration::from_secs(6);

	let overseer_handle = relay_chain_interface
		.overseer_handle()
		.map_err(|e| sc_service::Error::Application(Box::new(e)))?;

	start_relay_chain_tasks(StartRelayChainTasksParams {
		client: client.clone(),
		announce_block: announce_block.clone(),
		para_id,
		relay_chain_interface: relay_chain_interface.clone(),
		task_manager: &mut task_manager,
		da_recovery_profile: if validator {
			DARecoveryProfile::Collator
		} else {
			DARecoveryProfile::FullNode
		},
		import_queue: import_queue_service,
		relay_chain_slot_duration,
		recovery_handle: Box::new(overseer_handle.clone()),
		sync_service: sync_service.clone(),
	})?;

	if validator {
		start_consensus(
			client.clone(),
			block_import,
			prometheus_registry.as_ref(),
			telemetry.as_ref().map(|t| t.handle()),
			&task_manager,
			relay_chain_interface.clone(),
			transaction_pool,
			sync_service.clone(),
			params.keystore_container.keystore(),
			relay_chain_slot_duration,
			para_id,
			collator_key.expect("Command line arguments do not allow this. qed"),
			overseer_handle,
			announce_block,
			backend.clone(),
		)?;
	}

	start_network.start_network();

	Ok((task_manager, client))
}

/// Start a node with the given parachain `Configuration` and relay chain `Configuration`.
///
/// This is the actual implementation that is abstract over the executor and the runtime api.
///
/// This node is basic in the sense that it doesn't support functionality like transaction
/// payment. Intended to replace start_shell_node in use for glutton, shell, and seedling.
#[sc_tracing::logging::prefix_logs_with("Parachain")]
async fn start_basic_lookahead_node_impl<RuntimeApi, RB, BIQ, SC>(
	parachain_config: Configuration,
	polkadot_config: Configuration,
	collator_options: CollatorOptions,
	sybil_resistance_level: CollatorSybilResistance,
	para_id: ParaId,
	rpc_ext_builder: RB,
	build_import_queue: BIQ,
	start_consensus: SC,
	hwbench: Option<sc_sysinfo::HwBench>,
) -> sc_service::error::Result<(TaskManager, Arc<ParachainClient<RuntimeApi>>)>
where
	RuntimeApi: ConstructRuntimeApi<Block, ParachainClient<RuntimeApi>> + Send + Sync + 'static,
	RuntimeApi::RuntimeApi: sp_transaction_pool::runtime_api::TaggedTransactionQueue<Block>
		+ sp_api::Metadata<Block>
		+ sp_session::SessionKeys<Block>
		+ sp_api::ApiExt<Block>
		+ sp_offchain::OffchainWorkerApi<Block>
		+ sp_block_builder::BlockBuilder<Block>
		+ cumulus_primitives_core::CollectCollationInfo<Block>
		+ frame_rpc_system::AccountNonceApi<Block, AccountId, Nonce>,
	RB: Fn(Arc<ParachainClient<RuntimeApi>>) -> Result<jsonrpsee::RpcModule<()>, sc_service::Error>
		+ 'static,
	BIQ: FnOnce(
		Arc<ParachainClient<RuntimeApi>>,
		ParachainBlockImport<RuntimeApi>,
		&Configuration,
		Option<TelemetryHandle>,
		&TaskManager,
	) -> Result<sc_consensus::DefaultImportQueue<Block>, sc_service::Error>,
	SC: FnOnce(
		Arc<ParachainClient<RuntimeApi>>,
		ParachainBlockImport<RuntimeApi>,
		Option<&Registry>,
		Option<TelemetryHandle>,
		&TaskManager,
		Arc<dyn RelayChainInterface>,
		Arc<sc_transaction_pool::FullPool<Block, ParachainClient<RuntimeApi>>>,
		Arc<SyncingService<Block>>,
		KeystorePtr,
		Duration,
		ParaId,
		CollatorPair,
		OverseerHandle,
		Arc<dyn Fn(Hash, Option<Vec<u8>>) + Send + Sync>,
		Arc<ParachainBackend>,
	) -> Result<(), sc_service::Error>,
{
	let parachain_config = prepare_node_config(parachain_config);

	let params = new_partial::<RuntimeApi, BIQ>(&parachain_config, build_import_queue)?;
	let (block_import, mut telemetry, telemetry_worker_handle) = params.other;

	let client = params.client.clone();
	let backend = params.backend.clone();

	let mut task_manager = params.task_manager;
	let (relay_chain_interface, collator_key) = build_relay_chain_interface(
		polkadot_config,
		&parachain_config,
		telemetry_worker_handle,
		&mut task_manager,
		collator_options.clone(),
		hwbench.clone(),
	)
	.await
	.map_err(|e| sc_service::Error::Application(Box::new(e) as Box<_>))?;

	let validator = parachain_config.role.is_authority();
	let prometheus_registry = parachain_config.prometheus_registry().cloned();
	let transaction_pool = params.transaction_pool.clone();
	let import_queue_service = params.import_queue.service();
	let net_config = FullNetworkConfiguration::new(&parachain_config.network);

	let (network, system_rpc_tx, tx_handler_controller, start_network, sync_service) =
		build_network(BuildNetworkParams {
			parachain_config: &parachain_config,
			net_config,
			client: client.clone(),
			transaction_pool: transaction_pool.clone(),
			para_id,
			spawn_handle: task_manager.spawn_handle(),
			relay_chain_interface: relay_chain_interface.clone(),
			import_queue: params.import_queue,
			sybil_resistance_level,
		})
		.await?;

	let rpc_client = client.clone();
	let rpc_builder = Box::new(move |_, _| rpc_ext_builder(rpc_client.clone()));

	sc_service::spawn_tasks(sc_service::SpawnTasksParams {
		rpc_builder,
		client: client.clone(),
		transaction_pool: transaction_pool.clone(),
		task_manager: &mut task_manager,
		config: parachain_config,
		keystore: params.keystore_container.keystore(),
		backend: backend.clone(),
		network: network.clone(),
		sync_service: sync_service.clone(),
		system_rpc_tx,
		tx_handler_controller,
		telemetry: telemetry.as_mut(),
	})?;

	if let Some(hwbench) = hwbench {
		sc_sysinfo::print_hwbench(&hwbench);
		if validator {
			warn_if_slow_hardware(&hwbench);
		}

		if let Some(ref mut telemetry) = telemetry {
			let telemetry_handle = telemetry.handle();
			task_manager.spawn_handle().spawn(
				"telemetry_hwbench",
				None,
				sc_sysinfo::initialize_hwbench_telemetry(telemetry_handle, hwbench),
			);
		}
	}

	let announce_block = {
		let sync_service = sync_service.clone();
		Arc::new(move |hash, data| sync_service.announce_block(hash, data))
	};

	let relay_chain_slot_duration = Duration::from_secs(6);

	let overseer_handle = relay_chain_interface
		.overseer_handle()
		.map_err(|e| sc_service::Error::Application(Box::new(e)))?;

	start_relay_chain_tasks(StartRelayChainTasksParams {
		client: client.clone(),
		announce_block: announce_block.clone(),
		para_id,
		relay_chain_interface: relay_chain_interface.clone(),
		task_manager: &mut task_manager,
		da_recovery_profile: if validator {
			DARecoveryProfile::Collator
		} else {
			DARecoveryProfile::FullNode
		},
		import_queue: import_queue_service,
		relay_chain_slot_duration,
		recovery_handle: Box::new(overseer_handle.clone()),
		sync_service: sync_service.clone(),
	})?;

	if validator {
		start_consensus(
			client.clone(),
			block_import,
			prometheus_registry.as_ref(),
			telemetry.as_ref().map(|t| t.handle()),
			&task_manager,
			relay_chain_interface.clone(),
			transaction_pool,
			sync_service.clone(),
			params.keystore_container.keystore(),
			relay_chain_slot_duration,
			para_id,
			collator_key.expect("Command line arguments do not allow this. qed"),
			overseer_handle,
			announce_block,
			backend.clone(),
		)?;
	}

	start_network.start_network();

	Ok((task_manager, client))
}

/// Build the import queue for the rococo parachain runtime.
pub fn rococo_parachain_build_import_queue(
	client: Arc<ParachainClient<RuntimeApi>>,
	block_import: ParachainBlockImport<RuntimeApi>,
	config: &Configuration,
	telemetry: Option<TelemetryHandle>,
	task_manager: &TaskManager,
) -> Result<sc_consensus::DefaultImportQueue<Block>, sc_service::Error> {
	let slot_duration = cumulus_client_consensus_aura::slot_duration(&*client)?;

	cumulus_client_consensus_aura::import_queue::<
		sp_consensus_aura::sr25519::AuthorityPair,
		_,
		_,
		_,
		_,
		_,
	>(cumulus_client_consensus_aura::ImportQueueParams {
		block_import,
		client,
		create_inherent_data_providers: move |_, _| async move {
			let timestamp = sp_timestamp::InherentDataProvider::from_system_time();

			let slot =
				sp_consensus_aura::inherents::InherentDataProvider::from_timestamp_and_slot_duration(
					*timestamp,
					slot_duration,
				);

			Ok((slot, timestamp))
		},
		registry: config.prometheus_registry(),
		spawner: &task_manager.spawn_essential_handle(),
		telemetry,
	})
	.map_err(Into::into)
}

/// Start a rococo parachain node.
pub async fn start_rococo_parachain_node(
	parachain_config: Configuration,
	polkadot_config: Configuration,
	collator_options: CollatorOptions,
	para_id: ParaId,
	hwbench: Option<sc_sysinfo::HwBench>,
) -> sc_service::error::Result<(TaskManager, Arc<ParachainClient<RuntimeApi>>)> {
	start_node_impl::<RuntimeApi, _, _, _>(
		parachain_config,
		polkadot_config,
		collator_options,
		CollatorSybilResistance::Resistant, // Aura
		para_id,
		|_| Ok(RpcModule::new(())),
		rococo_parachain_build_import_queue,
		|client,
		 block_import,
		 prometheus_registry,
		 telemetry,
		 task_manager,
		 relay_chain_interface,
		 transaction_pool,
		 sync_oracle,
		 keystore,
		 relay_chain_slot_duration,
		 para_id,
		 collator_key,
		 overseer_handle,
		 announce_block,
		 backend| {
			let slot_duration = cumulus_client_consensus_aura::slot_duration(&*client)?;

			let proposer_factory = sc_basic_authorship::ProposerFactory::with_proof_recording(
				task_manager.spawn_handle(),
				client.clone(),
				transaction_pool,
				prometheus_registry,
				telemetry.clone(),
			);
			let proposer = Proposer::new(proposer_factory);

			let collator_service = CollatorService::new(
				client.clone(),
				Arc::new(task_manager.spawn_handle()),
				announce_block,
				client.clone(),
			);

			let params = AuraParams {
				create_inherent_data_providers: move |_, ()| async move { Ok(()) },
				block_import,
				para_client: client.clone(),
				para_backend: backend.clone(),
				relay_client: relay_chain_interface,
				code_hash_provider: move |block_hash| {
					client.code_at(block_hash).ok().map(|c| ValidationCode::from(c).hash())
				},
				sync_oracle,
				keystore,
				collator_key,
				para_id,
				overseer_handle,
				slot_duration,
				relay_chain_slot_duration,
				proposer,
				collator_service,
				authoring_duration: Duration::from_millis(1500),
			};

			let fut = aura::run::<
				Block,
				sp_consensus_aura::sr25519::AuthorityPair,
				_,
				_,
				_,
				_,
				_,
				_,
				_,
				_,
				_,
			>(params);
			task_manager.spawn_essential_handle().spawn("aura", None, fut);

			Ok(())
		},
		hwbench,
	)
	.await
}

/// Build the import queue for the shell runtime.
pub fn shell_build_import_queue<RuntimeApi>(
	client: Arc<ParachainClient<RuntimeApi>>,
	block_import: ParachainBlockImport<RuntimeApi>,
	config: &Configuration,
	_: Option<TelemetryHandle>,
	task_manager: &TaskManager,
) -> Result<sc_consensus::DefaultImportQueue<Block>, sc_service::Error>
where
	RuntimeApi: ConstructRuntimeApi<Block, ParachainClient<RuntimeApi>> + Send + Sync + 'static,
	RuntimeApi::RuntimeApi: sp_transaction_pool::runtime_api::TaggedTransactionQueue<Block>
		+ sp_api::Metadata<Block>
		+ sp_session::SessionKeys<Block>
		+ sp_api::ApiExt<Block>
		+ sp_offchain::OffchainWorkerApi<Block>
		+ sp_block_builder::BlockBuilder<Block>,
{
	cumulus_client_consensus_relay_chain::import_queue(
		client,
		block_import,
		|_, _| async { Ok(()) },
		&task_manager.spawn_essential_handle(),
		config.prometheus_registry(),
	)
	.map_err(Into::into)
}

/// Start a polkadot-shell parachain node.
pub async fn start_shell_node<RuntimeApi>(
	parachain_config: Configuration,
	polkadot_config: Configuration,
	collator_options: CollatorOptions,
	para_id: ParaId,
	hwbench: Option<sc_sysinfo::HwBench>,
) -> sc_service::error::Result<(TaskManager, Arc<ParachainClient<RuntimeApi>>)>
where
	RuntimeApi: ConstructRuntimeApi<Block, ParachainClient<RuntimeApi>> + Send + Sync + 'static,
	RuntimeApi::RuntimeApi: sp_transaction_pool::runtime_api::TaggedTransactionQueue<Block>
		+ sp_api::Metadata<Block>
		+ sp_session::SessionKeys<Block>
		+ sp_api::ApiExt<Block>
		+ sp_offchain::OffchainWorkerApi<Block>
		+ sp_block_builder::BlockBuilder<Block>
		+ cumulus_primitives_core::CollectCollationInfo<Block>,
{
	start_shell_node_impl::<RuntimeApi, _, _, _>(
		parachain_config,
		polkadot_config,
		collator_options,
		CollatorSybilResistance::Unresistant, // free-for-all consensus
		para_id,
		|_| Ok(RpcModule::new(())),
		shell_build_import_queue,
		|client,
		 block_import,
		 prometheus_registry,
		 telemetry,
		 task_manager,
		 relay_chain_interface,
		 transaction_pool,
		 _sync_oracle,
		 _keystore,
		 _relay_chain_slot_duration,
		 para_id,
		 collator_key,
		 overseer_handle,
		 announce_block| {
			let proposer_factory = sc_basic_authorship::ProposerFactory::with_proof_recording(
				task_manager.spawn_handle(),
				client.clone(),
				transaction_pool,
				prometheus_registry,
				telemetry,
			);

			let free_for_all = cumulus_client_consensus_relay_chain::build_relay_chain_consensus(
				cumulus_client_consensus_relay_chain::BuildRelayChainConsensusParams {
					para_id,
					proposer_factory,
					block_import,
					relay_chain_interface: relay_chain_interface.clone(),
					create_inherent_data_providers: move |_, (relay_parent, validation_data)| {
						let relay_chain_interface = relay_chain_interface.clone();
						async move {
							let parachain_inherent =
							cumulus_primitives_parachain_inherent::ParachainInherentData::create_at(
								relay_parent,
								&relay_chain_interface,
								&validation_data,
								para_id,
							).await;
							let parachain_inherent = parachain_inherent.ok_or_else(|| {
								Box::<dyn std::error::Error + Send + Sync>::from(
									"Failed to create parachain inherent",
								)
							})?;
							Ok(parachain_inherent)
						}
					},
				},
			);

			let spawner = task_manager.spawn_handle();

			// Required for free-for-all consensus
			#[allow(deprecated)]
			old_consensus::start_collator_sync(old_consensus::StartCollatorParams {
				para_id,
				block_status: client.clone(),
				announce_block,
				overseer_handle,
				spawner,
				key: collator_key,
				parachain_consensus: free_for_all,
				runtime_api: client.clone(),
			});

			Ok(())
		},
		hwbench,
	)
	.await
}

enum BuildOnAccess<R> {
	Uninitialized(Option<Box<dyn FnOnce() -> R + Send + Sync>>),
	Initialized(R),
}

impl<R> BuildOnAccess<R> {
	fn get_mut(&mut self) -> &mut R {
		loop {
			match self {
				Self::Uninitialized(f) => {
					*self = Self::Initialized((f.take().unwrap())());
				},
				Self::Initialized(ref mut r) => return r,
			}
		}
	}
}

/// Special [`ParachainConsensus`] implementation that waits for the upgrade from
/// shell to a parachain runtime that implements Aura.
struct WaitForAuraConsensus<Client, AuraId> {
	client: Arc<Client>,
	aura_consensus: Arc<Mutex<BuildOnAccess<Box<dyn ParachainConsensus<Block>>>>>,
	relay_chain_consensus: Arc<Mutex<Box<dyn ParachainConsensus<Block>>>>,
	_phantom: PhantomData<AuraId>,
}

impl<Client, AuraId> Clone for WaitForAuraConsensus<Client, AuraId> {
	fn clone(&self) -> Self {
		Self {
			client: self.client.clone(),
			aura_consensus: self.aura_consensus.clone(),
			relay_chain_consensus: self.relay_chain_consensus.clone(),
			_phantom: PhantomData,
		}
	}
}

#[async_trait::async_trait]
impl<Client, AuraId> ParachainConsensus<Block> for WaitForAuraConsensus<Client, AuraId>
where
	Client: sp_api::ProvideRuntimeApi<Block> + Send + Sync,
	Client::Api: AuraApi<Block, AuraId>,
	AuraId: Send + Codec + Sync,
{
	async fn produce_candidate(
		&mut self,
		parent: &Header,
		relay_parent: PHash,
		validation_data: &PersistedValidationData,
	) -> Option<ParachainCandidate<Block>> {
		if self
			.client
			.runtime_api()
			.has_api::<dyn AuraApi<Block, AuraId>>(parent.hash())
			.unwrap_or(false)
		{
			self.aura_consensus
				.lock()
				.await
				.get_mut()
				.produce_candidate(parent, relay_parent, validation_data)
				.await
		} else {
			self.relay_chain_consensus
				.lock()
				.await
				.produce_candidate(parent, relay_parent, validation_data)
				.await
		}
	}
}

struct Verifier<Client, AuraId> {
	client: Arc<Client>,
	aura_verifier: BuildOnAccess<Box<dyn VerifierT<Block>>>,
	relay_chain_verifier: Box<dyn VerifierT<Block>>,
	_phantom: PhantomData<AuraId>,
}

#[async_trait::async_trait]
impl<Client, AuraId> VerifierT<Block> for Verifier<Client, AuraId>
where
	Client: sp_api::ProvideRuntimeApi<Block> + Send + Sync,
	Client::Api: AuraApi<Block, AuraId>,
	AuraId: Send + Sync + Codec,
{
	async fn verify(
		&mut self,
		block_import: BlockImportParams<Block>,
	) -> Result<BlockImportParams<Block>, String> {
		if self
			.client
			.runtime_api()
			.has_api::<dyn AuraApi<Block, AuraId>>(*block_import.header.parent_hash())
			.unwrap_or(false)
		{
			self.aura_verifier.get_mut().verify(block_import).await
		} else {
			self.relay_chain_verifier.verify(block_import).await
		}
	}
}

/// Build the import queue for Aura-based runtimes.
pub fn aura_build_import_queue<RuntimeApi, AuraId: AppCrypto>(
	client: Arc<ParachainClient<RuntimeApi>>,
	block_import: ParachainBlockImport<RuntimeApi>,
	config: &Configuration,
	telemetry_handle: Option<TelemetryHandle>,
	task_manager: &TaskManager,
) -> Result<sc_consensus::DefaultImportQueue<Block>, sc_service::Error>
where
	RuntimeApi: ConstructRuntimeApi<Block, ParachainClient<RuntimeApi>> + Send + Sync + 'static,
	RuntimeApi::RuntimeApi: sp_transaction_pool::runtime_api::TaggedTransactionQueue<Block>
		+ sp_api::Metadata<Block>
		+ sp_session::SessionKeys<Block>
		+ sp_api::ApiExt<Block>
		+ sp_offchain::OffchainWorkerApi<Block>
		+ sp_block_builder::BlockBuilder<Block>
		+ sp_consensus_aura::AuraApi<Block, <<AuraId as AppCrypto>::Pair as Pair>::Public>,
	<<AuraId as AppCrypto>::Pair as Pair>::Signature:
		TryFrom<Vec<u8>> + std::hash::Hash + sp_runtime::traits::Member + Codec,
{
	let client2 = client.clone();

	let aura_verifier = move || {
		let slot_duration = cumulus_client_consensus_aura::slot_duration(&*client2).unwrap();

		Box::new(cumulus_client_consensus_aura::build_verifier::<
			<AuraId as AppCrypto>::Pair,
			_,
			_,
			_,
		>(cumulus_client_consensus_aura::BuildVerifierParams {
			client: client2.clone(),
			create_inherent_data_providers: move |_, _| async move {
				let timestamp = sp_timestamp::InherentDataProvider::from_system_time();

				let slot =
							sp_consensus_aura::inherents::InherentDataProvider::from_timestamp_and_slot_duration(
								*timestamp,
								slot_duration,
							);

				Ok((slot, timestamp))
			},
			telemetry: telemetry_handle,
		})) as Box<_>
	};

	let relay_chain_verifier =
		Box::new(RelayChainVerifier::new(client.clone(), |_, _| async { Ok(()) })) as Box<_>;

	let verifier = Verifier {
		client,
		relay_chain_verifier,
		aura_verifier: BuildOnAccess::Uninitialized(Some(Box::new(aura_verifier))),
		_phantom: PhantomData,
	};

	let registry = config.prometheus_registry();
	let spawner = task_manager.spawn_essential_handle();

	Ok(BasicQueue::new(verifier, Box::new(block_import), None, &spawner, registry))
}

/// Start an aura powered parachain node. Asset Hub and Collectives use this.
pub async fn start_generic_aura_node<RuntimeApi, AuraId: AppCrypto>(
	parachain_config: Configuration,
	polkadot_config: Configuration,
	collator_options: CollatorOptions,
	para_id: ParaId,
	hwbench: Option<sc_sysinfo::HwBench>,
) -> sc_service::error::Result<(TaskManager, Arc<ParachainClient<RuntimeApi>>)>
where
	RuntimeApi: ConstructRuntimeApi<Block, ParachainClient<RuntimeApi>> + Send + Sync + 'static,
	RuntimeApi::RuntimeApi: sp_transaction_pool::runtime_api::TaggedTransactionQueue<Block>
		+ sp_api::Metadata<Block>
		+ sp_session::SessionKeys<Block>
		+ sp_api::ApiExt<Block>
		+ sp_offchain::OffchainWorkerApi<Block>
		+ sp_block_builder::BlockBuilder<Block>
		+ cumulus_primitives_core::CollectCollationInfo<Block>
		+ sp_consensus_aura::AuraApi<Block, <<AuraId as AppCrypto>::Pair as Pair>::Public>
		+ pallet_transaction_payment_rpc::TransactionPaymentRuntimeApi<Block, Balance>
		+ frame_rpc_system::AccountNonceApi<Block, AccountId, Nonce>,
	<<AuraId as AppCrypto>::Pair as Pair>::Signature:
		TryFrom<Vec<u8>> + std::hash::Hash + sp_runtime::traits::Member + Codec,
{
	start_node_impl::<RuntimeApi, _, _, _>(
		parachain_config,
		polkadot_config,
		collator_options,
		CollatorSybilResistance::Resistant, // Aura
		para_id,
		|_| Ok(RpcModule::new(())),
		aura_build_import_queue::<_, AuraId>,
		|client,
		 block_import,
		 prometheus_registry,
		 telemetry,
		 task_manager,
		 relay_chain_interface,
		 transaction_pool,
		 sync_oracle,
		 keystore,
		 relay_chain_slot_duration,
		 para_id,
		 collator_key,
		 overseer_handle,
		 announce_block,
		 _backend| {
			let slot_duration = cumulus_client_consensus_aura::slot_duration(&*client)?;

			let proposer_factory = sc_basic_authorship::ProposerFactory::with_proof_recording(
				task_manager.spawn_handle(),
				client.clone(),
				transaction_pool,
				prometheus_registry,
				telemetry.clone(),
			);
			let proposer = Proposer::new(proposer_factory);

			let collator_service = CollatorService::new(
				client.clone(),
				Arc::new(task_manager.spawn_handle()),
				announce_block,
				client.clone(),
			);

			let params = BasicAuraParams {
				create_inherent_data_providers: move |_, ()| async move { Ok(()) },
				block_import,
				para_client: client,
				relay_client: relay_chain_interface,
				sync_oracle,
				keystore,
				collator_key,
				para_id,
				overseer_handle,
				slot_duration,
				relay_chain_slot_duration,
				proposer,
				collator_service,
				// Very limited proposal time.
				authoring_duration: Duration::from_millis(500),
				collation_request_receiver: None,
			};

			let fut =
				basic_aura::run::<Block, <AuraId as AppCrypto>::Pair, _, _, _, _, _, _, _>(params);
			task_manager.spawn_essential_handle().spawn("aura", None, fut);

			Ok(())
		},
		hwbench,
	)
	.await
}

/// Start a shell node which should later transition into an Aura powered parachain node. Asset Hub
/// uses this because at genesis, Asset Hub was on the `shell` runtime which didn't have Aura and
/// needs to sync and upgrade before it can run `AuraApi` functions.
pub async fn start_asset_hub_node<RuntimeApi, AuraId: AppCrypto + Send + Codec + Sync>(
	parachain_config: Configuration,
	polkadot_config: Configuration,
	collator_options: CollatorOptions,
	para_id: ParaId,
	hwbench: Option<sc_sysinfo::HwBench>,
) -> sc_service::error::Result<(TaskManager, Arc<ParachainClient<RuntimeApi>>)>
where
	RuntimeApi: ConstructRuntimeApi<Block, ParachainClient<RuntimeApi>> + Send + Sync + 'static,
	RuntimeApi::RuntimeApi: sp_transaction_pool::runtime_api::TaggedTransactionQueue<Block>
		+ sp_api::Metadata<Block>
		+ sp_session::SessionKeys<Block>
		+ sp_api::ApiExt<Block>
		+ sp_offchain::OffchainWorkerApi<Block>
		+ sp_block_builder::BlockBuilder<Block>
		+ cumulus_primitives_core::CollectCollationInfo<Block>
		+ sp_consensus_aura::AuraApi<Block, <<AuraId as AppCrypto>::Pair as Pair>::Public>
		+ pallet_transaction_payment_rpc::TransactionPaymentRuntimeApi<Block, Balance>
		+ frame_rpc_system::AccountNonceApi<Block, AccountId, Nonce>,
	<<AuraId as AppCrypto>::Pair as Pair>::Signature:
		TryFrom<Vec<u8>> + std::hash::Hash + sp_runtime::traits::Member + Codec,
{
	start_node_impl::<RuntimeApi, _, _, _>(
		parachain_config,
		polkadot_config,
		collator_options,
		CollatorSybilResistance::Resistant, // Aura
		para_id,
		|_| Ok(RpcModule::new(())),
		aura_build_import_queue::<_, AuraId>,
		|client,
		 block_import,
		 prometheus_registry,
		 telemetry,
		 task_manager,
		 relay_chain_interface,
		 transaction_pool,
		 sync_oracle,
		 keystore,
		 relay_chain_slot_duration,
		 para_id,
		 collator_key,
		 overseer_handle,
		 announce_block,
		 _backend| {
			let relay_chain_interface2 = relay_chain_interface.clone();

			let collator_service = CollatorService::new(
				client.clone(),
				Arc::new(task_manager.spawn_handle()),
				announce_block,
				client.clone(),
			);

			let spawner = task_manager.spawn_handle();

			let proposer_factory = sc_basic_authorship::ProposerFactory::with_proof_recording(
				spawner,
				client.clone(),
				transaction_pool,
				prometheus_registry,
				telemetry.clone(),
			);

			let collation_future = Box::pin(async move {
				// Start collating with the `shell` runtime while waiting for an upgrade to an Aura
				// compatible runtime.
				let mut request_stream = cumulus_client_collator::relay_chain_driven::init(
					collator_key.clone(),
					para_id,
					overseer_handle.clone(),
				)
				.await;
				while let Some(request) = request_stream.next().await {
					let pvd = request.persisted_validation_data().clone();
					let last_head_hash =
						match <Block as BlockT>::Header::decode(&mut &pvd.parent_head.0[..]) {
							Ok(header) => header.hash(),
							Err(e) => {
								log::error!("Could not decode the head data: {e}");
								request.complete(None);
								continue
							},
						};

					// Check if we have upgraded to an Aura compatible runtime and transition if
					// necessary.
					if client
						.runtime_api()
						.has_api::<dyn AuraApi<Block, AuraId>>(last_head_hash)
						.unwrap_or(false)
					{
						// Respond to this request before transitioning to Aura.
						request.complete(None);
						break
					}
				}

				// Move to Aura consensus.
				let slot_duration = match cumulus_client_consensus_aura::slot_duration(&*client) {
					Ok(d) => d,
					Err(e) => {
						log::error!("Could not get Aura slot duration: {e}");
						return
					},
				};

				let proposer = Proposer::new(proposer_factory);

				let params = BasicAuraParams {
					create_inherent_data_providers: move |_, ()| async move { Ok(()) },
					block_import,
					para_client: client,
					relay_client: relay_chain_interface2,
					sync_oracle,
					keystore,
					collator_key,
					para_id,
					overseer_handle,
					slot_duration,
					relay_chain_slot_duration,
					proposer,
					collator_service,
					// Very limited proposal time.
					authoring_duration: Duration::from_millis(500),
					collation_request_receiver: Some(request_stream),
				};

				basic_aura::run::<Block, <AuraId as AppCrypto>::Pair, _, _, _, _, _, _, _>(params)
					.await
			});

			let spawner = task_manager.spawn_essential_handle();
			spawner.spawn_essential("cumulus-asset-hub-collator", None, collation_future);

			Ok(())
		},
		hwbench,
	)
	.await
}

/// Start an aura powered parachain node which uses the lookahead collator to support async backing.
/// This node is basic in the sense that its runtime api doesn't include common contents such as
/// transaction payment. Used for aura glutton.
pub async fn start_basic_lookahead_node<RuntimeApi, AuraId: AppCrypto>(
	parachain_config: Configuration,
	polkadot_config: Configuration,
	collator_options: CollatorOptions,
	para_id: ParaId,
	hwbench: Option<sc_sysinfo::HwBench>,
) -> sc_service::error::Result<(TaskManager, Arc<ParachainClient<RuntimeApi>>)>
where
	RuntimeApi: ConstructRuntimeApi<Block, ParachainClient<RuntimeApi>> + Send + Sync + 'static,
	RuntimeApi::RuntimeApi: sp_transaction_pool::runtime_api::TaggedTransactionQueue<Block>
		+ sp_api::Metadata<Block>
		+ sp_session::SessionKeys<Block>
		+ sp_api::ApiExt<Block>
		+ sp_offchain::OffchainWorkerApi<Block>
		+ sp_block_builder::BlockBuilder<Block>
		+ cumulus_primitives_core::CollectCollationInfo<Block>
		+ sp_consensus_aura::AuraApi<Block, <<AuraId as AppCrypto>::Pair as Pair>::Public>
		+ frame_rpc_system::AccountNonceApi<Block, AccountId, Nonce>
		+ cumulus_primitives_aura::AuraUnincludedSegmentApi<Block>,
	<<AuraId as AppCrypto>::Pair as Pair>::Signature:
		TryFrom<Vec<u8>> + std::hash::Hash + sp_runtime::traits::Member + Codec,
{
	start_basic_lookahead_node_impl::<RuntimeApi, _, _, _>(
		parachain_config,
		polkadot_config,
		collator_options,
		CollatorSybilResistance::Resistant, // Aura
		para_id,
		|_| Ok(RpcModule::new(())),
		aura_build_import_queue::<_, AuraId>,
		|client,
		 block_import,
		 prometheus_registry,
		 telemetry,
		 task_manager,
		 relay_chain_interface,
		 transaction_pool,
		 sync_oracle,
		 keystore,
		 relay_chain_slot_duration,
		 para_id,
		 collator_key,
		 overseer_handle,
		 announce_block,
		 backend| {
			let slot_duration = cumulus_client_consensus_aura::slot_duration(&*client)?;

			let proposer_factory = sc_basic_authorship::ProposerFactory::with_proof_recording(
				task_manager.spawn_handle(),
				client.clone(),
				transaction_pool,
				prometheus_registry,
				telemetry.clone(),
			);
			let proposer = Proposer::new(proposer_factory);

			let collator_service = CollatorService::new(
				client.clone(),
				Arc::new(task_manager.spawn_handle()),
				announce_block,
				client.clone(),
			);

			let params = AuraParams {
				create_inherent_data_providers: move |_, ()| async move { Ok(()) },
				block_import,
				para_client: client.clone(),
				para_backend: backend.clone(),
				relay_client: relay_chain_interface,
				code_hash_provider: move |block_hash| {
					client.code_at(block_hash).ok().map(|c| ValidationCode::from(c).hash())
				},
				sync_oracle,
				keystore,
				collator_key,
				para_id,
				overseer_handle,
				slot_duration,
				relay_chain_slot_duration,
				proposer,
				collator_service,
				authoring_duration: Duration::from_millis(1500),
			};

			let fut =
				aura::run::<Block, <AuraId as AppCrypto>::Pair, _, _, _, _, _, _, _, _, _>(params);
			task_manager.spawn_essential_handle().spawn("aura", None, fut);

			Ok(())
		},
		hwbench,
	)
	.await
}

#[sc_tracing::logging::prefix_logs_with("Parachain")]
async fn start_contracts_rococo_node_impl<RuntimeApi, RB, BIQ, SC>(
	parachain_config: Configuration,
	polkadot_config: Configuration,
	collator_options: CollatorOptions,
	sybil_resistance_level: CollatorSybilResistance,
	para_id: ParaId,
	_rpc_ext_builder: RB,
	build_import_queue: BIQ,
	start_consensus: SC,
	hwbench: Option<sc_sysinfo::HwBench>,
) -> sc_service::error::Result<(TaskManager, Arc<ParachainClient<RuntimeApi>>)>
where
	RuntimeApi: ConstructRuntimeApi<Block, ParachainClient<RuntimeApi>> + Send + Sync + 'static,
	RuntimeApi::RuntimeApi: sp_transaction_pool::runtime_api::TaggedTransactionQueue<Block>
		+ sp_api::Metadata<Block>
		+ sp_session::SessionKeys<Block>
		+ sp_api::ApiExt<Block>
		+ sp_offchain::OffchainWorkerApi<Block>
		+ sp_block_builder::BlockBuilder<Block>
		+ cumulus_primitives_core::CollectCollationInfo<Block>
		+ pallet_transaction_payment_rpc::TransactionPaymentRuntimeApi<Block, Balance>
		+ frame_rpc_system::AccountNonceApi<Block, AccountId, Nonce>,
	RB: Fn(Arc<ParachainClient<RuntimeApi>>) -> Result<jsonrpsee::RpcModule<()>, sc_service::Error>,
	BIQ: FnOnce(
		Arc<ParachainClient<RuntimeApi>>,
		ParachainBlockImport<RuntimeApi>,
		&Configuration,
		Option<TelemetryHandle>,
		&TaskManager,
	) -> Result<sc_consensus::DefaultImportQueue<Block>, sc_service::Error>,
	SC: FnOnce(
		Arc<ParachainClient<RuntimeApi>>,
		ParachainBlockImport<RuntimeApi>,
		Option<&Registry>,
		Option<TelemetryHandle>,
		&TaskManager,
		Arc<dyn RelayChainInterface>,
		Arc<sc_transaction_pool::FullPool<Block, ParachainClient<RuntimeApi>>>,
		Arc<SyncingService<Block>>,
		KeystorePtr,
		Duration,
		ParaId,
		CollatorPair,
		OverseerHandle,
		Arc<dyn Fn(Hash, Option<Vec<u8>>) + Send + Sync>,
		Arc<ParachainBackend>,
	) -> Result<(), sc_service::Error>,
{
	let parachain_config = prepare_node_config(parachain_config);

	let params = new_partial::<RuntimeApi, BIQ>(&parachain_config, build_import_queue)?;
	let (block_import, mut telemetry, telemetry_worker_handle) = params.other;

	let client = params.client.clone();
	let backend = params.backend.clone();
	let mut task_manager = params.task_manager;

	let (relay_chain_interface, collator_key) = build_relay_chain_interface(
		polkadot_config,
		&parachain_config,
		telemetry_worker_handle,
		&mut task_manager,
		collator_options.clone(),
		hwbench.clone(),
	)
	.await
	.map_err(|e| sc_service::Error::Application(Box::new(e) as Box<_>))?;

	let validator = parachain_config.role.is_authority();
	let prometheus_registry = parachain_config.prometheus_registry().cloned();
	let transaction_pool = params.transaction_pool.clone();
	let import_queue_service = params.import_queue.service();
	let net_config = FullNetworkConfiguration::new(&parachain_config.network);

	let (network, system_rpc_tx, tx_handler_controller, start_network, sync_service) =
		build_network(BuildNetworkParams {
			parachain_config: &parachain_config,
			net_config,
			client: client.clone(),
			transaction_pool: transaction_pool.clone(),
			para_id,
			spawn_handle: task_manager.spawn_handle(),
			relay_chain_interface: relay_chain_interface.clone(),
			import_queue: params.import_queue,
			sybil_resistance_level,
		})
		.await?;

	let rpc_builder = {
		let client = client.clone();
		let transaction_pool = transaction_pool.clone();

		Box::new(move |deny_unsafe, _| {
			let deps = crate::rpc::FullDeps {
				client: client.clone(),
				pool: transaction_pool.clone(),
				deny_unsafe,
			};

			crate::rpc::create_contracts_rococo(deps).map_err(Into::into)
		})
	};

	sc_service::spawn_tasks(sc_service::SpawnTasksParams {
		rpc_builder,
		client: client.clone(),
		transaction_pool: transaction_pool.clone(),
		task_manager: &mut task_manager,
		config: parachain_config,
		keystore: params.keystore_container.keystore(),
		backend: backend.clone(),
		network: network.clone(),
		sync_service: sync_service.clone(),
		system_rpc_tx,
		tx_handler_controller,
		telemetry: telemetry.as_mut(),
	})?;

	if let Some(hwbench) = hwbench {
		sc_sysinfo::print_hwbench(&hwbench);
		if validator {
			warn_if_slow_hardware(&hwbench);
		}

		if let Some(ref mut telemetry) = telemetry {
			let telemetry_handle = telemetry.handle();
			task_manager.spawn_handle().spawn(
				"telemetry_hwbench",
				None,
				sc_sysinfo::initialize_hwbench_telemetry(telemetry_handle, hwbench),
			);
		}
	}

	let announce_block = {
		let sync_service = sync_service.clone();
		Arc::new(move |hash, data| sync_service.announce_block(hash, data))
	};

	let relay_chain_slot_duration = Duration::from_secs(6);

	let overseer_handle = relay_chain_interface
		.overseer_handle()
		.map_err(|e| sc_service::Error::Application(Box::new(e)))?;

	start_relay_chain_tasks(StartRelayChainTasksParams {
		client: client.clone(),
		announce_block: announce_block.clone(),
		para_id,
		relay_chain_interface: relay_chain_interface.clone(),
		task_manager: &mut task_manager,
		da_recovery_profile: if validator {
			DARecoveryProfile::Collator
		} else {
			DARecoveryProfile::FullNode
		},
		import_queue: import_queue_service,
		relay_chain_slot_duration,
		recovery_handle: Box::new(overseer_handle.clone()),
		sync_service: sync_service.clone(),
	})?;

	if validator {
		start_consensus(
			client.clone(),
			block_import,
			prometheus_registry.as_ref(),
			telemetry.as_ref().map(|t| t.handle()),
			&task_manager,
			relay_chain_interface.clone(),
			transaction_pool,
			sync_service.clone(),
			params.keystore_container.keystore(),
			relay_chain_slot_duration,
			para_id,
			collator_key.expect("Command line arguments do not allow this. qed"),
			overseer_handle,
			announce_block,
			backend.clone(),
		)?;
	}

	start_network.start_network();

	Ok((task_manager, client))
}

#[allow(clippy::type_complexity)]
pub fn contracts_rococo_build_import_queue(
	client: Arc<ParachainClient<RuntimeApi>>,
	block_import: ParachainBlockImport<RuntimeApi>,
	config: &Configuration,
	telemetry: Option<TelemetryHandle>,
	task_manager: &TaskManager,
) -> Result<sc_consensus::DefaultImportQueue<Block>, sc_service::Error> {
	let slot_duration = cumulus_client_consensus_aura::slot_duration(&*client)?;

	cumulus_client_consensus_aura::import_queue::<
		sp_consensus_aura::sr25519::AuthorityPair,
		_,
		_,
		_,
		_,
		_,
	>(cumulus_client_consensus_aura::ImportQueueParams {
		block_import,
		client,
		create_inherent_data_providers: move |_, _| async move {
			let timestamp = sp_timestamp::InherentDataProvider::from_system_time();

			let slot =
				sp_consensus_aura::inherents::InherentDataProvider::from_timestamp_and_slot_duration(
					*timestamp,
					slot_duration,
				);

			Ok((slot, timestamp))
		},
		registry: config.prometheus_registry(),
		spawner: &task_manager.spawn_essential_handle(),
		telemetry,
	})
	.map_err(Into::into)
}

/// Start a parachain node.
pub async fn start_contracts_rococo_node(
	parachain_config: Configuration,
	polkadot_config: Configuration,
	collator_options: CollatorOptions,
	para_id: ParaId,
	hwbench: Option<sc_sysinfo::HwBench>,
) -> sc_service::error::Result<(TaskManager, Arc<ParachainClient<RuntimeApi>>)> {
	start_contracts_rococo_node_impl::<RuntimeApi, _, _, _>(
		parachain_config,
		polkadot_config,
		collator_options,
		CollatorSybilResistance::Resistant, // Aura
		para_id,
		|_| Ok(RpcModule::new(())),
		contracts_rococo_build_import_queue,
		|client,
		 block_import,
		 prometheus_registry,
		 telemetry,
		 task_manager,
		 relay_chain_interface,
		 transaction_pool,
		 sync_oracle,
		 keystore,
		 relay_chain_slot_duration,
		 para_id,
		 collator_key,
		 overseer_handle,
		 announce_block,
		 _backend| {
			let slot_duration = cumulus_client_consensus_aura::slot_duration(&*client)?;

			let proposer_factory = sc_basic_authorship::ProposerFactory::with_proof_recording(
				task_manager.spawn_handle(),
				client.clone(),
				transaction_pool,
				prometheus_registry,
				telemetry.clone(),
			);
			let proposer = Proposer::new(proposer_factory);

			let collator_service = CollatorService::new(
				client.clone(),
				Arc::new(task_manager.spawn_handle()),
				announce_block,
				client.clone(),
			);

			let params = BasicAuraParams {
				create_inherent_data_providers: move |_, ()| async move { Ok(()) },
				block_import,
				para_client: client,
				relay_client: relay_chain_interface,
				sync_oracle,
				keystore,
				collator_key,
				para_id,
				overseer_handle,
				slot_duration,
				relay_chain_slot_duration,
				proposer,
				collator_service,
				// Very limited proposal time.
				authoring_duration: Duration::from_millis(500),
				collation_request_receiver: None,
			};

			let fut = basic_aura::run::<
				Block,
				sp_consensus_aura::sr25519::AuthorityPair,
				_,
				_,
				_,
				_,
				_,
				_,
				_,
			>(params);
			task_manager.spawn_essential_handle().spawn("aura", None, fut);

			Ok(())
		},
		hwbench,
	)
	.await
}

/// Checks that the hardware meets the requirements and print a warning otherwise.
fn warn_if_slow_hardware(hwbench: &sc_sysinfo::HwBench) {
	// Polkadot para-chains should generally use these requirements to ensure that the relay-chain
	// will not take longer than expected to import its blocks.
	if let Err(err) = frame_benchmarking_cli::SUBSTRATE_REFERENCE_HARDWARE.check_hardware(hwbench) {
		log::warn!(
			"⚠️  The hardware does not meet the minimal requirements {} for role 'Authority' find out more at:\n\
			https://wiki.polkadot.network/docs/maintain-guides-how-to-validate-polkadot#reference-hardware",
			err
		);
	}
}<|MERGE_RESOLUTION|>--- conflicted
+++ resolved
@@ -96,37 +96,6 @@
 	}
 }
 
-<<<<<<< HEAD
-/// Native Asset Hub Polkadot (Statemint) executor instance.
-pub struct AssetHubPolkadotRuntimeExecutor;
-impl sc_executor::NativeExecutionDispatch for AssetHubPolkadotRuntimeExecutor {
-	type ExtendHostFunctions = frame_benchmarking::benchmarking::HostFunctions;
-
-	fn dispatch(method: &str, data: &[u8]) -> Option<Vec<u8>> {
-		asset_hub_polkadot_runtime::api::dispatch(method, data)
-	}
-
-	fn native_version() -> sc_executor::NativeVersion {
-		asset_hub_polkadot_runtime::native_version()
-	}
-}
-
-/// Native Asset Hub Kusama (Statemine) executor instance.
-pub struct AssetHubKusamaExecutor;
-impl sc_executor::NativeExecutionDispatch for AssetHubKusamaExecutor {
-	type ExtendHostFunctions = frame_benchmarking::benchmarking::HostFunctions;
-
-	fn dispatch(method: &str, data: &[u8]) -> Option<Vec<u8>> {
-		asset_hub_kusama_runtime::api::dispatch(method, data)
-	}
-
-	fn native_version() -> sc_executor::NativeVersion {
-		asset_hub_kusama_runtime::native_version()
-	}
-}
-
-=======
->>>>>>> 63ac2471
 /// Native Asset Hub Westend (Westmint) executor instance.
 pub struct AssetHubWestendExecutor;
 impl sc_executor::NativeExecutionDispatch for AssetHubWestendExecutor {
@@ -141,23 +110,6 @@
 	}
 }
 
-<<<<<<< HEAD
-/// Native Polkadot Collectives executor instance.
-pub struct CollectivesPolkadotRuntimeExecutor;
-impl sc_executor::NativeExecutionDispatch for CollectivesPolkadotRuntimeExecutor {
-	type ExtendHostFunctions = frame_benchmarking::benchmarking::HostFunctions;
-
-	fn dispatch(method: &str, data: &[u8]) -> Option<Vec<u8>> {
-		collectives_polkadot_runtime::api::dispatch(method, data)
-	}
-
-	fn native_version() -> sc_executor::NativeVersion {
-		collectives_polkadot_runtime::native_version()
-	}
-}
-
-=======
->>>>>>> 63ac2471
 /// Native Westend Collectives executor instance.
 pub struct CollectivesWestendRuntimeExecutor;
 
@@ -173,37 +125,6 @@
 	}
 }
 
-<<<<<<< HEAD
-/// Native BridgeHubPolkadot executor instance.
-pub struct BridgeHubPolkadotRuntimeExecutor;
-impl sc_executor::NativeExecutionDispatch for BridgeHubPolkadotRuntimeExecutor {
-	type ExtendHostFunctions = frame_benchmarking::benchmarking::HostFunctions;
-
-	fn dispatch(method: &str, data: &[u8]) -> Option<Vec<u8>> {
-		bridge_hub_polkadot_runtime::api::dispatch(method, data)
-	}
-
-	fn native_version() -> sc_executor::NativeVersion {
-		bridge_hub_polkadot_runtime::native_version()
-	}
-}
-
-/// Native BridgeHubKusama executor instance.
-pub struct BridgeHubKusamaRuntimeExecutor;
-impl sc_executor::NativeExecutionDispatch for BridgeHubKusamaRuntimeExecutor {
-	type ExtendHostFunctions = frame_benchmarking::benchmarking::HostFunctions;
-
-	fn dispatch(method: &str, data: &[u8]) -> Option<Vec<u8>> {
-		bridge_hub_kusama_runtime::api::dispatch(method, data)
-	}
-
-	fn native_version() -> sc_executor::NativeVersion {
-		bridge_hub_kusama_runtime::native_version()
-	}
-}
-
-=======
->>>>>>> 63ac2471
 /// Native BridgeHubRococo executor instance.
 pub struct BridgeHubRococoRuntimeExecutor;
 impl sc_executor::NativeExecutionDispatch for BridgeHubRococoRuntimeExecutor {
@@ -244,21 +165,6 @@
 
 	fn native_version() -> sc_executor::NativeVersion {
 		glutton_westend_runtime::native_version()
-	}
-}
-
-<<<<<<< HEAD
-/// Native Glutton executor instance.
-pub struct GluttonRuntimeExecutor;
-impl sc_executor::NativeExecutionDispatch for GluttonRuntimeExecutor {
-	type ExtendHostFunctions = frame_benchmarking::benchmarking::HostFunctions;
-
-	fn dispatch(method: &str, data: &[u8]) -> Option<Vec<u8>> {
-		shell_runtime::api::dispatch(method, data)
-	}
-
-	fn native_version() -> sc_executor::NativeVersion {
-		shell_runtime::native_version()
 	}
 }
 
@@ -286,8 +192,6 @@
 	}
 }
 
-=======
->>>>>>> 63ac2471
 /// Starts a `ServiceBuilder` for a full service.
 ///
 /// Use this macro if you don't actually need the full service, but just the builder in order to
