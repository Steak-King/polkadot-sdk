--- conflicted
+++ resolved
@@ -24,14 +24,9 @@
 use parity_scale_codec::{Decode, Encode};
 use polkadot_parachain::primitives::{MAX_HORIZONTAL_MESSAGE_NUM, MAX_UPWARD_MESSAGE_NUM};
 use primitives::{
-<<<<<<< HEAD
 	vstaging::{ApprovalVotingParams, AsyncBackingParams},
-	Balance, ExecutorParams, SessionIndex, MAX_CODE_SIZE, MAX_HEAD_DATA_SIZE, MAX_POV_SIZE,
-	ON_DEMAND_DEFAULT_QUEUE_MAX_SIZE,
-=======
-	vstaging::AsyncBackingParams, Balance, ExecutorParams, SessionIndex, LEGACY_MIN_BACKING_VOTES,
-	MAX_CODE_SIZE, MAX_HEAD_DATA_SIZE, MAX_POV_SIZE, ON_DEMAND_DEFAULT_QUEUE_MAX_SIZE,
->>>>>>> ee88408c
+	Balance, ExecutorParams, SessionIndex, LEGACY_MIN_BACKING_VOTES, MAX_CODE_SIZE,
+	MAX_HEAD_DATA_SIZE, MAX_POV_SIZE, ON_DEMAND_DEFAULT_QUEUE_MAX_SIZE,
 };
 use sp_runtime::{traits::Zero, Perbill};
 use sp_std::prelude::*;
@@ -251,16 +246,12 @@
 	/// This value should be greater than
 	/// [`paras_availability_period`](Self::paras_availability_period).
 	pub minimum_validation_upgrade_delay: BlockNumber,
-<<<<<<< HEAD
-
+	/// The minimum number of valid backing statements required to consider a parachain candidate
+	/// backable.
+	pub minimum_backing_votes: u32,
 	/// Params used by approval-voting
 	/// TODO: fixme this is not correctly migrated
 	pub approval_voting_params: ApprovalVotingParams,
-=======
-	/// The minimum number of valid backing statements required to consider a parachain candidate
-	/// backable.
-	pub minimum_backing_votes: u32,
->>>>>>> ee88408c
 }
 
 impl<BlockNumber: Default + From<u32>> Default for HostConfiguration<BlockNumber> {
@@ -430,15 +421,13 @@
 		if self.hrmp_max_parachain_inbound_channels > crate::hrmp::HRMP_MAX_INBOUND_CHANNELS_BOUND {
 			return Err(MaxHrmpInboundChannelsExceeded)
 		}
-<<<<<<< HEAD
-		// TODO: add consistency check for approval-voting-params
-=======
 
 		if self.minimum_backing_votes.is_zero() {
 			return Err(ZeroMinimumBackingVotes)
 		}
 
->>>>>>> ee88408c
+		// TODO: add consistency check for approval-voting-params
+
 		Ok(())
 	}
 
@@ -1182,22 +1171,7 @@
 				config.on_demand_ttl = new;
 			})
 		}
-<<<<<<< HEAD
-
-		/// Set approval-voting-params.
-		#[pallet::call_index(52)]
-		#[pallet::weight((
-			T::WeightInfo::set_config_with_executor_params(),
-			DispatchClass::Operational,
-		))]
-		pub fn set_approval_voting_params(
-			origin: OriginFor<T>,
-			new: ApprovalVotingParams,
-		) -> DispatchResult {
-			ensure_root(origin)?;
-			Self::schedule_config_update(|config| {
-				config.approval_voting_params = new;
-=======
+
 		/// Set the minimum backing votes threshold.
 		#[pallet::call_index(52)]
 		#[pallet::weight((
@@ -1208,7 +1182,22 @@
 			ensure_root(origin)?;
 			Self::schedule_config_update(|config| {
 				config.minimum_backing_votes = new;
->>>>>>> ee88408c
+			})
+		}
+
+		/// Set approval-voting-params.
+		#[pallet::call_index(53)]
+		#[pallet::weight((
+			T::WeightInfo::set_config_with_executor_params(),
+			DispatchClass::Operational,
+		))]
+		pub fn set_approval_voting_params(
+			origin: OriginFor<T>,
+			new: ApprovalVotingParams,
+		) -> DispatchResult {
+			ensure_root(origin)?;
+			Self::schedule_config_update(|config| {
+				config.approval_voting_params = new;
 			})
 		}
 	}
