// Copyright (C) Parity Technologies (UK) Ltd.
// This file is part of Polkadot.

// Polkadot is free software: you can redistribute it and/or modify
// it under the terms of the GNU General Public License as published by
// the Free Software Foundation, either version 3 of the License, or
// (at your option) any later version.

// Polkadot is distributed in the hope that it will be useful,
// but WITHOUT ANY WARRANTY; without even the implied warranty of
// MERCHANTABILITY or FITNESS FOR A PARTICULAR PURPOSE.  See the
// GNU General Public License for more details.

// You should have received a copy of the GNU General Public License
// along with Polkadot.  If not, see <http://www.gnu.org/licenses/>.

use super::*;
use crate::{
	configuration::HostConfiguration,
	initializer::SessionChangeNotification,
	mock::{
		new_test_ext, Configuration, MockGenesisConfig, ParaInclusion, Paras, ParasShared,
		Scheduler, System, Test,
	},
	paras::{ParaGenesisArgs, ParaKind},
	paras_inherent::DisputedBitfield,
	shared::AllowedRelayParentsTracker,
};
use primitives::{
	effective_minimum_backing_votes, SignedAvailabilityBitfields,
	UncheckedSignedAvailabilityBitfields,
};

use assert_matches::assert_matches;
use frame_support::assert_noop;
use keyring::Sr25519Keyring;
use parity_scale_codec::DecodeAll;
use primitives::{
	BlockNumber, CandidateCommitments, CandidateDescriptor, CollatorId,
	CompactStatement as Statement, Hash, SignedAvailabilityBitfield, SignedStatement,
	ValidationCode, ValidatorId, ValidityAttestation, PARACHAIN_KEY_TYPE_ID,
};
use sc_keystore::LocalKeystore;
use sp_keystore::{Keystore, KeystorePtr};
use std::sync::Arc;
use test_helpers::{dummy_collator, dummy_collator_signature, dummy_validation_code};

fn default_config() -> HostConfiguration<BlockNumber> {
	let mut config = HostConfiguration::default();
	config.scheduler_params.num_cores = 1;
	config.max_code_size = 0b100000;
	config.max_head_data_size = 0b100000;
	config.scheduler_params.group_rotation_frequency = u32::MAX;
	config
}

pub(crate) fn genesis_config(paras: Vec<(ParaId, ParaKind)>) -> MockGenesisConfig {
	MockGenesisConfig {
		paras: paras::GenesisConfig {
			paras: paras
				.into_iter()
				.map(|(id, para_kind)| {
					(
						id,
						ParaGenesisArgs {
							genesis_head: Vec::new().into(),
							validation_code: dummy_validation_code(),
							para_kind,
						},
					)
				})
				.collect(),
			..Default::default()
		},
		configuration: configuration::GenesisConfig { config: default_config() },
		..Default::default()
	}
}

fn default_allowed_relay_parent_tracker() -> AllowedRelayParentsTracker<Hash, BlockNumber> {
	let mut allowed = AllowedRelayParentsTracker::default();

	let relay_parent = System::parent_hash();
	let parent_number = System::block_number().saturating_sub(1);

	allowed.update(relay_parent, Hash::zero(), parent_number, 1);
	allowed
}

#[derive(Debug, Clone, Copy, PartialEq)]
pub(crate) enum BackingKind {
	#[allow(unused)]
	Unanimous,
	Threshold,
	Lacking,
}

pub(crate) fn collator_sign_candidate(
	collator: Sr25519Keyring,
	candidate: &mut CommittedCandidateReceipt,
) {
	candidate.descriptor.collator = collator.public().into();

	let payload = primitives::collator_signature_payload(
		&candidate.descriptor.relay_parent,
		&candidate.descriptor.para_id,
		&candidate.descriptor.persisted_validation_data_hash,
		&candidate.descriptor.pov_hash,
		&candidate.descriptor.validation_code_hash,
	);

	candidate.descriptor.signature = collator.sign(&payload[..]).into();
	assert!(candidate.descriptor().check_collator_signature().is_ok());
}

pub(crate) fn back_candidate(
	candidate: CommittedCandidateReceipt,
	validators: &[Sr25519Keyring],
	group: &[ValidatorIndex],
	keystore: &KeystorePtr,
	signing_context: &SigningContext,
	kind: BackingKind,
	core_index: Option<CoreIndex>,
) -> BackedCandidate {
	let mut validator_indices = bitvec::bitvec![u8, BitOrderLsb0; 0; group.len()];
	let threshold = effective_minimum_backing_votes(
		group.len(),
		configuration::Pallet::<Test>::config().minimum_backing_votes,
	);

	let signing = match kind {
		BackingKind::Unanimous => group.len(),
		BackingKind::Threshold => threshold as usize,
		BackingKind::Lacking => threshold.saturating_sub(1),
	};

	let mut validity_votes = Vec::with_capacity(signing);
	let candidate_hash = candidate.hash();

	for (idx_in_group, val_idx) in group.iter().enumerate().take(signing) {
		let key: Sr25519Keyring = validators[val_idx.0 as usize];
		*validator_indices.get_mut(idx_in_group).unwrap() = true;

		let signature = SignedStatement::sign(
			&keystore,
			Statement::Valid(candidate_hash),
			signing_context,
			*val_idx,
			&key.public().into(),
		)
		.unwrap()
		.unwrap()
		.signature()
		.clone();

		validity_votes.push(ValidityAttestation::Explicit(signature).into());
	}

	let backed =
		BackedCandidate::new(candidate, validity_votes, validator_indices.clone(), core_index);

	let successfully_backed = primitives::check_candidate_backing(
		backed.candidate().hash(),
		backed.validity_votes(),
		validator_indices.as_bitslice(),
		signing_context,
		group.len(),
		|i| Some(validators[group[i].0 as usize].public().into()),
	)
	.ok()
	.unwrap_or(0) >=
		threshold;

	match kind {
		BackingKind::Unanimous | BackingKind::Threshold => assert!(successfully_backed),
		BackingKind::Lacking => assert!(!successfully_backed),
	};

	backed
}

pub(crate) fn run_to_block_default_notifications(to: BlockNumber, new_session: Vec<BlockNumber>) {
	run_to_block(to, |b| {
		new_session.contains(&b).then_some(SessionChangeNotification {
			prev_config: Configuration::config(),
			new_config: Configuration::config(),
			session_index: ParasShared::session_index() + 1,
			..Default::default()
		})
	});
}

pub(crate) fn run_to_block(
	to: BlockNumber,
	new_session: impl Fn(BlockNumber) -> Option<SessionChangeNotification<BlockNumber>>,
) {
	while System::block_number() < to {
		let b = System::block_number();

		ParaInclusion::initializer_finalize();
		Paras::initializer_finalize(b);
		ParasShared::initializer_finalize();

		if let Some(notification) = new_session(b + 1) {
			ParasShared::initializer_on_new_session(
				notification.session_index,
				notification.random_seed,
				&notification.new_config,
				notification.validators.clone(),
			);
			let outgoing = Paras::initializer_on_new_session(&notification);
			ParaInclusion::initializer_on_new_session(&notification, &outgoing);
		}

		System::on_finalize(b);

		System::on_initialize(b + 1);
		System::set_block_number(b + 1);

		ParasShared::initializer_initialize(b + 1);
		Paras::initializer_initialize(b + 1);
		ParaInclusion::initializer_initialize(b + 1);
	}
}

pub(crate) fn expected_bits() -> usize {
	Paras::parachains().len() + Configuration::config().scheduler_params.num_cores as usize
}

fn default_bitfield() -> AvailabilityBitfield {
	AvailabilityBitfield(bitvec::bitvec![u8, BitOrderLsb0; 0; expected_bits()])
}

fn default_availability_votes() -> BitVec<u8, BitOrderLsb0> {
	bitvec::bitvec![u8, BitOrderLsb0; 0; ParasShared::active_validator_keys().len()]
}

fn default_backing_bitfield() -> BitVec<u8, BitOrderLsb0> {
	bitvec::bitvec![u8, BitOrderLsb0; 0; ParasShared::active_validator_keys().len()]
}

fn backing_bitfield(v: &[usize]) -> BitVec<u8, BitOrderLsb0> {
	let mut b = default_backing_bitfield();
	for i in v {
		b.set(*i, true);
	}
	b
}

pub(crate) fn validator_pubkeys(val_ids: &[Sr25519Keyring]) -> Vec<ValidatorId> {
	val_ids.iter().map(|v| v.public().into()).collect()
}

pub(crate) fn sign_bitfield(
	keystore: &KeystorePtr,
	key: &Sr25519Keyring,
	validator_index: ValidatorIndex,
	bitfield: AvailabilityBitfield,
	signing_context: &SigningContext,
) -> SignedAvailabilityBitfield {
	SignedAvailabilityBitfield::sign(
		&keystore,
		bitfield,
		&signing_context,
		validator_index,
		&key.public().into(),
	)
	.unwrap()
	.unwrap()
}

pub(crate) struct TestCandidateBuilder {
	pub(crate) para_id: ParaId,
	pub(crate) head_data: HeadData,
	pub(crate) para_head_hash: Option<Hash>,
	pub(crate) pov_hash: Hash,
	pub(crate) relay_parent: Hash,
	pub(crate) persisted_validation_data_hash: Hash,
	pub(crate) new_validation_code: Option<ValidationCode>,
	pub(crate) validation_code: ValidationCode,
	pub(crate) hrmp_watermark: BlockNumber,
}

impl std::default::Default for TestCandidateBuilder {
	fn default() -> Self {
		let zeros = Hash::zero();
		Self {
			para_id: 0.into(),
			head_data: Default::default(),
			para_head_hash: None,
			pov_hash: zeros,
			relay_parent: zeros,
			persisted_validation_data_hash: zeros,
			new_validation_code: None,
			validation_code: dummy_validation_code(),
			hrmp_watermark: 0u32.into(),
		}
	}
}

impl TestCandidateBuilder {
	pub(crate) fn build(self) -> CommittedCandidateReceipt {
		CommittedCandidateReceipt {
			descriptor: CandidateDescriptor {
				para_id: self.para_id,
				pov_hash: self.pov_hash,
				relay_parent: self.relay_parent,
				persisted_validation_data_hash: self.persisted_validation_data_hash,
				validation_code_hash: self.validation_code.hash(),
				para_head: self.para_head_hash.unwrap_or_else(|| self.head_data.hash()),
				erasure_root: Default::default(),
				signature: dummy_collator_signature(),
				collator: dummy_collator(),
			},
			commitments: CandidateCommitments {
				head_data: self.head_data,
				new_validation_code: self.new_validation_code,
				hrmp_watermark: self.hrmp_watermark,
				..Default::default()
			},
		}
	}
}

pub(crate) fn make_vdata_hash(para_id: ParaId) -> Option<Hash> {
	let relay_parent_number = <frame_system::Pallet<Test>>::block_number() - 1;
	make_vdata_hash_with_block_number(para_id, relay_parent_number)
}

fn make_vdata_hash_with_block_number(
	para_id: ParaId,
	relay_parent_number: BlockNumber,
) -> Option<Hash> {
	let persisted_validation_data = crate::util::make_persisted_validation_data::<Test>(
		para_id,
		relay_parent_number,
		Default::default(),
	)?;
	Some(persisted_validation_data.hash())
}

/// Wrapper around `sanitize_bitfields` with less parameters.
fn simple_sanitize_bitfields(
	unchecked_bitfields: UncheckedSignedAvailabilityBitfields,
	disputed_bitfield: DisputedBitfield,
	expected_bits: usize,
) -> SignedAvailabilityBitfields {
	let parent_hash = frame_system::Pallet::<Test>::parent_hash();
	let session_index = shared::Pallet::<Test>::session_index();
	let validators = shared::Pallet::<Test>::active_validator_keys();

	crate::paras_inherent::sanitize_bitfields::<Test>(
		unchecked_bitfields,
		disputed_bitfield,
		expected_bits,
		parent_hash,
		session_index,
		&validators,
	)
}
/// Process a set of already sanitized bitfields.
pub(crate) fn process_bitfields(
	signed_bitfields: SignedAvailabilityBitfields,
	core_lookup: impl Fn(CoreIndex) -> Option<ParaId>,
	overlay: &mut PendingAvailabilityOverlay<Test>,
) -> Vec<(CoreIndex, CandidateHash)> {
	let validators = shared::Pallet::<Test>::active_validator_keys();

	ParaInclusion::update_pending_availability_and_get_freed_cores::<_>(
		&validators[..],
		signed_bitfields,
		core_lookup,
		overlay,
	)
}

#[test]
fn collect_timedout() {
	let chain_a = ParaId::from(1_u32);
	let chain_b = ParaId::from(2_u32);
	let chain_c = ParaId::from(3_u32);
	let chain_d = ParaId::from(4_u32);
	let chain_e = ParaId::from(5_u32);
	let chain_f = ParaId::from(6_u32);
	let thread_a = ParaId::from(7_u32);

	let paras = vec![
		(chain_a, ParaKind::Parachain),
		(chain_b, ParaKind::Parachain),
		(chain_c, ParaKind::Parachain),
		(chain_d, ParaKind::Parachain),
		(chain_e, ParaKind::Parachain),
		(chain_f, ParaKind::Parachain),
		(thread_a, ParaKind::Parathread),
	];
	let mut config = genesis_config(paras);
	config.configuration.config.scheduler_params.group_rotation_frequency = 3;
	new_test_ext(config).execute_with(|| {
		let timed_out_cores =
			ParaInclusion::collect_timedout(Scheduler::availability_timeout_predicate());
		assert!(timed_out_cores.is_empty());

		let make_candidate = |core_index: u32, timed_out: bool| {
			let default_candidate = TestCandidateBuilder::default().build();
			let backed_in_number = if timed_out { 0 } else { 5 };

			CandidatePendingAvailability {
				core: CoreIndex::from(core_index),
				hash: default_candidate.hash(),
				descriptor: default_candidate.descriptor.clone(),
				availability_votes: default_availability_votes(),
				relay_parent_number: 0,
				backed_in_number,
				backers: default_backing_bitfield(),
				backing_group: GroupIndex::from(core_index),
				commitments: default_candidate.commitments.clone(),
			}
		};

		<PendingAvailability<Test>>::insert(
			chain_a,
			[make_candidate(0, true)].into_iter().collect::<VecDeque<_>>(),
		);

		<PendingAvailability<Test>>::insert(
			&chain_b,
			[make_candidate(1, false)].into_iter().collect::<VecDeque<_>>(),
		);

		// 2 chained candidates. The first one is timed out. The other will be evicted also.
		let mut c_candidates = VecDeque::new();
		c_candidates.push_back(make_candidate(2, true));
		c_candidates.push_back(make_candidate(3, false));

		<PendingAvailability<Test>>::insert(&chain_c, c_candidates);

		// 2 chained candidates. All are timed out.
		let mut d_candidates = VecDeque::new();
		d_candidates.push_back(make_candidate(4, true));
		d_candidates.push_back(make_candidate(5, true));

		<PendingAvailability<Test>>::insert(&chain_d, d_candidates);

		// 3 chained candidates. The second one is timed out. The first one will remain in place.
		// With the current time out predicate this scenario is impossible. But this is not a
		// concern for this module.
		let mut e_candidates = VecDeque::new();
		e_candidates.push_back(make_candidate(6, false));
		e_candidates.push_back(make_candidate(7, true));
		e_candidates.push_back(make_candidate(8, false));

		<PendingAvailability<Test>>::insert(&chain_e, e_candidates);

		// 3 chained candidates, none are timed out.
		let mut f_candidates = VecDeque::new();
		f_candidates.push_back(make_candidate(9, false));
		f_candidates.push_back(make_candidate(10, false));
		f_candidates.push_back(make_candidate(11, false));

		<PendingAvailability<Test>>::insert(&chain_f, f_candidates);

		run_to_block(5, |_| None);

		assert_eq!(<PendingAvailability<Test>>::get(&chain_a).unwrap().len(), 1);
		assert_eq!(<PendingAvailability<Test>>::get(&chain_b).unwrap().len(), 1);
		assert_eq!(<PendingAvailability<Test>>::get(&chain_c).unwrap().len(), 2);
		assert_eq!(<PendingAvailability<Test>>::get(&chain_d).unwrap().len(), 2);
		assert_eq!(<PendingAvailability<Test>>::get(&chain_e).unwrap().len(), 3);
		assert_eq!(<PendingAvailability<Test>>::get(&chain_f).unwrap().len(), 3);

		let timed_out_cores =
			ParaInclusion::collect_timedout(Scheduler::availability_timeout_predicate());

		assert_eq!(
			timed_out_cores,
			vec![
				CoreIndex(0),
				CoreIndex(2),
				CoreIndex(3),
				CoreIndex(4),
				CoreIndex(5),
				CoreIndex(7),
				CoreIndex(8),
			]
		);

		assert!(<PendingAvailability<Test>>::get(&chain_a).unwrap().is_empty());
		assert_eq!(<PendingAvailability<Test>>::get(&chain_b).unwrap().len(), 1);
		assert!(<PendingAvailability<Test>>::get(&chain_c).unwrap().is_empty());
		assert!(<PendingAvailability<Test>>::get(&chain_d).unwrap().is_empty());
		assert_eq!(
			<PendingAvailability<Test>>::get(&chain_e)
				.unwrap()
				.into_iter()
				.map(|c| c.core)
				.collect::<Vec<_>>(),
			vec![CoreIndex(6)]
		);
		assert_eq!(
			<PendingAvailability<Test>>::get(&chain_f)
				.unwrap()
				.into_iter()
				.map(|c| c.core)
				.collect::<Vec<_>>(),
			vec![CoreIndex(9), CoreIndex(10), CoreIndex(11)]
		);
	});
}

#[test]
fn collect_disputed() {
	let chain_a = ParaId::from(1_u32);
	let chain_b = ParaId::from(2_u32);
	let chain_c = ParaId::from(3_u32);
	let chain_d = ParaId::from(4_u32);
	let chain_e = ParaId::from(5_u32);
	let chain_f = ParaId::from(6_u32);
	let thread_a = ParaId::from(7_u32);

	let paras = vec![
		(chain_a, ParaKind::Parachain),
		(chain_b, ParaKind::Parachain),
		(chain_c, ParaKind::Parachain),
		(chain_d, ParaKind::Parachain),
		(chain_e, ParaKind::Parachain),
		(chain_f, ParaKind::Parachain),
		(thread_a, ParaKind::Parathread),
	];
	let mut config = genesis_config(paras);
	config.configuration.config.scheduler_params.group_rotation_frequency = 3;
	new_test_ext(config).execute_with(|| {
		let disputed_cores = ParaInclusion::collect_disputed(&BTreeSet::new()).collect::<Vec<_>>();
		assert!(disputed_cores.is_empty());

		let disputed_cores = ParaInclusion::collect_disputed(
			&[CandidateHash::default()].into_iter().collect::<BTreeSet<_>>(),
		)
		.collect::<Vec<_>>();
		assert!(disputed_cores.is_empty());

		let make_candidate = |core_index: u32| {
			let default_candidate = TestCandidateBuilder::default().build();

			CandidatePendingAvailability {
				core: CoreIndex::from(core_index),
				hash: CandidateHash(Hash::from_low_u64_be(core_index as _)),
				descriptor: default_candidate.descriptor.clone(),
				availability_votes: default_availability_votes(),
				relay_parent_number: 0,
				backed_in_number: 0,
				backers: default_backing_bitfield(),
				backing_group: GroupIndex::from(core_index),
				commitments: default_candidate.commitments.clone(),
			}
		};

		// Disputed
		<PendingAvailability<Test>>::insert(
			chain_a,
			[make_candidate(0)].into_iter().collect::<VecDeque<_>>(),
		);

		// Not disputed.
		<PendingAvailability<Test>>::insert(
			&chain_b,
			[make_candidate(1)].into_iter().collect::<VecDeque<_>>(),
		);

		// 2 chained candidates. The first one is disputed. The other will be evicted also.
		let mut c_candidates = VecDeque::new();
		c_candidates.push_back(make_candidate(2));
		c_candidates.push_back(make_candidate(3));

		<PendingAvailability<Test>>::insert(&chain_c, c_candidates);

		// 2 chained candidates. All are disputed.
		let mut d_candidates = VecDeque::new();
		d_candidates.push_back(make_candidate(4));
		d_candidates.push_back(make_candidate(5));

		<PendingAvailability<Test>>::insert(&chain_d, d_candidates);

		// 3 chained candidates. The second one is disputed. The first one will remain in place.
		let mut e_candidates = VecDeque::new();
		e_candidates.push_back(make_candidate(6));
		e_candidates.push_back(make_candidate(7));
		e_candidates.push_back(make_candidate(8));

		<PendingAvailability<Test>>::insert(&chain_e, e_candidates);

		// 3 chained candidates, none are disputed.
		let mut f_candidates = VecDeque::new();
		f_candidates.push_back(make_candidate(9));
		f_candidates.push_back(make_candidate(10));
		f_candidates.push_back(make_candidate(11));

		<PendingAvailability<Test>>::insert(&chain_f, f_candidates);

		run_to_block(5, |_| None);

		assert_eq!(<PendingAvailability<Test>>::get(&chain_a).unwrap().len(), 1);
		assert_eq!(<PendingAvailability<Test>>::get(&chain_b).unwrap().len(), 1);
		assert_eq!(<PendingAvailability<Test>>::get(&chain_c).unwrap().len(), 2);
		assert_eq!(<PendingAvailability<Test>>::get(&chain_d).unwrap().len(), 2);
		assert_eq!(<PendingAvailability<Test>>::get(&chain_e).unwrap().len(), 3);
		assert_eq!(<PendingAvailability<Test>>::get(&chain_f).unwrap().len(), 3);

		let disputed_candidates = [
			CandidateHash(Hash::from_low_u64_be(0)),
			CandidateHash(Hash::from_low_u64_be(2)),
			CandidateHash(Hash::from_low_u64_be(4)),
			CandidateHash(Hash::from_low_u64_be(5)),
			CandidateHash(Hash::from_low_u64_be(7)),
		]
		.into_iter()
		.collect::<BTreeSet<_>>();
		let disputed_cores = ParaInclusion::collect_disputed(&disputed_candidates);

<<<<<<< HEAD
		let mut overlay = PendingAvailabilityOverlay::<Test>::new();
=======
		assert_eq!(
			disputed_cores.map(|(core, _)| core).collect::<Vec<_>>(),
			vec![
				CoreIndex(0),
				CoreIndex(2),
				CoreIndex(3),
				CoreIndex(4),
				CoreIndex(5),
				CoreIndex(7),
				CoreIndex(8),
			]
		);
>>>>>>> a8c10be0

		ParaInclusion::collect_timedout(Scheduler::availability_timeout_predicate(), &mut overlay);

		// Write back to storage only keys that have been updated or deleted.
		for (para_id, candidates) in overlay.into_iter() {
			<PendingAvailability<Test>>::set(para_id, candidates);
		}
		assert!(<PendingAvailability<Test>>::get(&chain_a).unwrap().is_empty());
		assert_eq!(<PendingAvailability<Test>>::get(&chain_b).unwrap().len(), 1);
		assert!(<PendingAvailability<Test>>::get(&chain_c).unwrap().is_empty());
		assert!(<PendingAvailability<Test>>::get(&chain_d).unwrap().is_empty());
		assert_eq!(
			<PendingAvailability<Test>>::get(&chain_e)
				.unwrap()
				.into_iter()
				.map(|c| c.core)
				.collect::<Vec<_>>(),
			vec![CoreIndex(6)]
		);
		assert_eq!(
			<PendingAvailability<Test>>::get(&chain_f)
				.unwrap()
				.into_iter()
				.map(|c| c.core)
				.collect::<Vec<_>>(),
			vec![CoreIndex(9), CoreIndex(10), CoreIndex(11)]
		);
	});
}

#[test]
fn bitfield_checks() {
	let chain_a = ParaId::from(1_u32);
	let chain_b = ParaId::from(2_u32);
	let thread_a = ParaId::from(3_u32);

	let paras = vec![
		(chain_a, ParaKind::Parachain),
		(chain_b, ParaKind::Parachain),
		(thread_a, ParaKind::Parathread),
	];
	let validators = vec![
		Sr25519Keyring::Alice,
		Sr25519Keyring::Bob,
		Sr25519Keyring::Charlie,
		Sr25519Keyring::Dave,
		Sr25519Keyring::Ferdie,
	];
	let keystore: KeystorePtr = Arc::new(LocalKeystore::in_memory());
	for validator in validators.iter() {
		Keystore::sr25519_generate_new(
			&*keystore,
			PARACHAIN_KEY_TYPE_ID,
			Some(&validator.to_seed()),
		)
		.unwrap();
	}
	let validator_public = validator_pubkeys(&validators);

	new_test_ext(genesis_config(paras.clone())).execute_with(|| {
		shared::Pallet::<Test>::set_active_validators_ascending(validator_public.clone());
		shared::Pallet::<Test>::set_session_index(5);

		let signing_context =
			SigningContext { parent_hash: System::parent_hash(), session_index: 5 };

		let core_lookup = |core| match core {
			core if core == CoreIndex::from(0) => Some(chain_a),
			core if core == CoreIndex::from(1) => Some(chain_b),
			core if core == CoreIndex::from(2) => Some(thread_a),
			core if core == CoreIndex::from(3) => None, // for the expected_cores() + 1 test below.
			_ => panic!("out of bounds for testing"),
		};

		// too many bits in bitfield
		{
			let mut bare_bitfield = default_bitfield();
			bare_bitfield.0.push(false);
			let signed = sign_bitfield(
				&keystore,
				&validators[0],
				ValidatorIndex(0),
				bare_bitfield,
				&signing_context,
			);

			let checked_bitfields = simple_sanitize_bitfields(
				vec![signed.into()],
				DisputedBitfield::zeros(expected_bits()),
				expected_bits(),
			);
			assert_eq!(
				checked_bitfields.len(),
				0,
				"Bitfield has wrong size, it should have been filtered."
			);
		}

		// not enough bits
		{
			let bare_bitfield = default_bitfield();
			let signed = sign_bitfield(
				&keystore,
				&validators[0],
				ValidatorIndex(0),
				bare_bitfield,
				&signing_context,
			);

			let checked_bitfields = simple_sanitize_bitfields(
				vec![signed.into()],
				DisputedBitfield::zeros(expected_bits()),
				expected_bits() + 1,
			);
			assert_eq!(
				checked_bitfields.len(),
				0,
				"Bitfield has wrong size, it should have been filtered."
			);
		}

		let mut overlay = PendingAvailabilityOverlay::<Test>::new();

		// non-pending bit set.
		{
			let mut bare_bitfield = default_bitfield();
			*bare_bitfield.0.get_mut(0).unwrap() = true;
			let signed = sign_bitfield(
				&keystore,
				&validators[0],
				ValidatorIndex(0),
				bare_bitfield,
				&signing_context,
			);

			// the threshold to free a core is 4 availability votes, but we only expect 1 valid
			// valid bitfield because `signed_0` will get skipped for being out of order.
			let checked_bitfields = simple_sanitize_bitfields(
				vec![signed.into()],
				DisputedBitfield::zeros(expected_bits()),
				expected_bits(),
			);
			assert_eq!(checked_bitfields.len(), 1, "No bitfields should have been filtered!");

			let x = process_bitfields(checked_bitfields, core_lookup, &mut overlay);
			assert!(x.is_empty(), "No core should be freed.");
		}

		// empty bitfield signed: always ok, but kind of useless.
		{
			let bare_bitfield = default_bitfield();
			let signed = sign_bitfield(
				&keystore,
				&validators[0],
				ValidatorIndex(0),
				bare_bitfield,
				&signing_context,
			);
			let checked_bitfields = simple_sanitize_bitfields(
				vec![signed.into()],
				DisputedBitfield::zeros(expected_bits()),
				expected_bits(),
			);
			assert_eq!(checked_bitfields.len(), 1, "No bitfields should have been filtered!");

			let x = process_bitfields(checked_bitfields, core_lookup, &mut overlay);
			assert!(x.is_empty(), "No core should be freed.");
		}

		// bitfield signed with pending bit signed.
		{
			let mut bare_bitfield = default_bitfield();

			assert_eq!(core_lookup(CoreIndex::from(0)), Some(chain_a));

			let default_candidate = TestCandidateBuilder::default().build();
			<PendingAvailability<Test>>::insert(
				chain_a,
				[CandidatePendingAvailability {
					core: CoreIndex::from(0),
					hash: default_candidate.hash(),
					descriptor: default_candidate.descriptor,
					availability_votes: default_availability_votes(),
					relay_parent_number: 0,
					backed_in_number: 0,
					backers: default_backing_bitfield(),
					backing_group: GroupIndex::from(0),
					commitments: default_candidate.commitments,
				}]
				.into_iter()
				.collect::<VecDeque<_>>(),
			);

			*bare_bitfield.0.get_mut(0).unwrap() = true;
			let signed = sign_bitfield(
				&keystore,
				&validators[0],
				ValidatorIndex(0),
				bare_bitfield,
				&signing_context,
			);

			let checked_bitfields = simple_sanitize_bitfields(
				vec![signed.into()],
				DisputedBitfield::zeros(expected_bits()),
				expected_bits(),
			);
			assert_eq!(checked_bitfields.len(), 1, "No bitfields should have been filtered!");

			let x = process_bitfields(checked_bitfields, core_lookup, &mut overlay);
			assert!(x.is_empty(), "No core should be freed.");

			<PendingAvailability<Test>>::remove(chain_a);
		}
	});
}

#[test]
fn availability_threshold_is_supermajority() {
	assert_eq!(3, availability_threshold(4));
	assert_eq!(5, availability_threshold(6));
	assert_eq!(7, availability_threshold(9));
}

#[test]
fn supermajority_bitfields_trigger_availability() {
	let chain_a = ParaId::from(0_u32);
	let chain_b = ParaId::from(1_u32);
	let chain_c = ParaId::from(2_u32);
	let chain_d = ParaId::from(3_u32);
	let thread_a = ParaId::from(4_u32);

	let paras = vec![
		(chain_a, ParaKind::Parachain),
		(chain_b, ParaKind::Parachain),
		(chain_c, ParaKind::Parachain),
		(chain_d, ParaKind::Parachain),
		(thread_a, ParaKind::Parathread),
	];
	let validators = vec![
		Sr25519Keyring::Alice,
		Sr25519Keyring::Bob,
		Sr25519Keyring::Charlie,
		Sr25519Keyring::Dave,
		Sr25519Keyring::Ferdie,
		Sr25519Keyring::One,
		Sr25519Keyring::Two,
	];
	let keystore: KeystorePtr = Arc::new(LocalKeystore::in_memory());
	for validator in validators.iter() {
		Keystore::sr25519_generate_new(
			&*keystore,
			PARACHAIN_KEY_TYPE_ID,
			Some(&validator.to_seed()),
		)
		.unwrap();
	}
	let validator_public = validator_pubkeys(&validators);

	new_test_ext(genesis_config(paras)).execute_with(|| {
		shared::Pallet::<Test>::set_active_validators_ascending(validator_public.clone());
		shared::Pallet::<Test>::set_session_index(5);

		let signing_context =
			SigningContext { parent_hash: System::parent_hash(), session_index: 5 };

		let core_lookup = |core| match core {
			core if core == CoreIndex::from(0) => Some(chain_a),
			core if core == CoreIndex::from(1) => Some(chain_b),
			core if core == CoreIndex::from(2) => Some(chain_c),
			core if core == CoreIndex::from(3) => Some(chain_c),
			core if core == CoreIndex::from(4) => Some(chain_c),
			core if core == CoreIndex::from(5) => Some(thread_a),
			_ => panic!("Core out of bounds"),
		};

		// Chain A only has one candidate pending availability. It will be made available now.
		let candidate_a = TestCandidateBuilder {
			para_id: chain_a,
			head_data: vec![1, 2, 3, 4].into(),
			..Default::default()
		}
		.build();

		<PendingAvailability<Test>>::insert(
			chain_a,
			[CandidatePendingAvailability {
				core: CoreIndex::from(0),
				hash: candidate_a.hash(),
				descriptor: candidate_a.clone().descriptor,
				availability_votes: default_availability_votes(),
				relay_parent_number: 0,
				backed_in_number: 0,
				backers: backing_bitfield(&[3, 4]),
				backing_group: GroupIndex::from(0),
				commitments: candidate_a.clone().commitments,
			}]
			.into_iter()
			.collect::<VecDeque<_>>(),
		);

		// Chain B only has one candidate pending availability. It won't be made available now.
		let candidate_b = TestCandidateBuilder {
			para_id: chain_b,
			head_data: vec![5, 6, 7, 8].into(),
			..Default::default()
		}
		.build();

		<PendingAvailability<Test>>::insert(
			chain_b,
			[CandidatePendingAvailability {
				core: CoreIndex::from(1),
				hash: candidate_b.hash(),
				descriptor: candidate_b.descriptor,
				availability_votes: default_availability_votes(),
				relay_parent_number: 0,
				backed_in_number: 0,
				backers: backing_bitfield(&[0, 2]),
				backing_group: GroupIndex::from(1),
				commitments: candidate_b.commitments,
			}]
			.into_iter()
			.collect::<VecDeque<_>>(),
		);

		// Chain C has three candidates pending availability. The first and third candidates will be
		// made available. Only the first candidate will be evicted from the core and enacted.
		let candidate_c_1 = TestCandidateBuilder {
			para_id: chain_c,
			head_data: vec![7, 8].into(),
			..Default::default()
		}
		.build();
		let candidate_c_2 = TestCandidateBuilder {
			para_id: chain_c,
			head_data: vec![9, 10].into(),
			..Default::default()
		}
		.build();
		let candidate_c_3 = TestCandidateBuilder {
			para_id: chain_c,
			head_data: vec![11, 12].into(),
			..Default::default()
		}
		.build();

		let mut c_candidates = VecDeque::new();
		c_candidates.push_back(CandidatePendingAvailability {
			core: CoreIndex::from(2),
			hash: candidate_c_1.hash(),
			descriptor: candidate_c_1.descriptor.clone(),
			availability_votes: default_availability_votes(),
			relay_parent_number: 0,
			backed_in_number: 0,
			backers: backing_bitfield(&[1]),
			backing_group: GroupIndex::from(2),
			commitments: candidate_c_1.commitments.clone(),
		});
		c_candidates.push_back(CandidatePendingAvailability {
			core: CoreIndex::from(3),
			hash: candidate_c_2.hash(),
			descriptor: candidate_c_2.descriptor.clone(),
			availability_votes: default_availability_votes(),
			relay_parent_number: 0,
			backed_in_number: 0,
			backers: backing_bitfield(&[5]),
			backing_group: GroupIndex::from(3),
			commitments: candidate_c_2.commitments.clone(),
		});
		c_candidates.push_back(CandidatePendingAvailability {
			core: CoreIndex::from(4),
			hash: candidate_c_3.hash(),
			descriptor: candidate_c_3.descriptor.clone(),
			availability_votes: default_availability_votes(),
			relay_parent_number: 0,
			backed_in_number: 0,
			backers: backing_bitfield(&[6]),
			backing_group: GroupIndex::from(4),
			commitments: candidate_c_3.commitments.clone(),
		});

		<PendingAvailability<Test>>::insert(chain_c, c_candidates);

		// this bitfield signals that a and b are available.
		let all_available = {
			let mut bare_bitfield = default_bitfield();
			for bit in 0..=4 {
				*bare_bitfield.0.get_mut(bit).unwrap() = true;
			}

			bare_bitfield
		};

		let threshold = availability_threshold(validators.len());

		// 5 of 7 first value >= 2/3
		assert_eq!(threshold, 5);

		let signed_bitfields = validators
			.iter()
			.enumerate()
			.filter_map(|(i, key)| {
				let to_sign = if i < 4 {
					all_available.clone()
				} else if i < 5 {
					// this bitfield signals that only a, c1 and c3 are available.
					let mut bare_bitfield = default_bitfield();
					*bare_bitfield.0.get_mut(0).unwrap() = true;
					*bare_bitfield.0.get_mut(2).unwrap() = true;
					*bare_bitfield.0.get_mut(4).unwrap() = true;

					bare_bitfield
				} else {
					// sign nothing.
					return None
				};

				Some(
					sign_bitfield(
						&keystore,
						key,
						ValidatorIndex(i as _),
						to_sign,
						&signing_context,
					)
					.into(),
				)
			})
			.collect::<Vec<_>>();

		let old_len = signed_bitfields.len();
		let checked_bitfields = simple_sanitize_bitfields(
			signed_bitfields,
			DisputedBitfield::zeros(expected_bits()),
			expected_bits(),
		);
		assert_eq!(checked_bitfields.len(), old_len, "No bitfields should have been filtered!");

<<<<<<< HEAD
		let mut overlay = PendingAvailabilityOverlay::<Test>::new();

		// only chain A's core is freed.
		let v = process_bitfields(checked_bitfields, core_lookup, &mut overlay);

		for (para_id, candidates) in overlay.into_iter() {
			<PendingAvailability<Test>>::set(para_id, candidates);
		}

		assert_eq!(vec![(CoreIndex(0), candidate_a.hash())], v);
=======
		// only chain A's core and candidate's C1 core are freed.
		let v = process_bitfields(checked_bitfields, core_lookup);
		assert_eq!(
			vec![(CoreIndex(0), candidate_a.hash()), (CoreIndex(2), candidate_c_1.hash())],
			v
		);

		let votes = |bits: &[usize]| {
			let mut votes = default_availability_votes();
			for bit in bits {
				*votes.get_mut(*bit).unwrap() = true;
			}

			votes
		};
>>>>>>> a8c10be0

		assert!(<PendingAvailability<Test>>::get(&chain_a).unwrap().is_empty());
		assert_eq!(
			<PendingAvailability<Test>>::get(&chain_b)
				.unwrap()
				.pop_front()
				.unwrap()
				.availability_votes,
			votes(&[0, 1, 2, 3])
		);
		let mut pending_c = <PendingAvailability<Test>>::get(&chain_c).unwrap();
		assert_eq!(pending_c.pop_front().unwrap().availability_votes, votes(&[0, 1, 2, 3]));
		assert_eq!(pending_c.pop_front().unwrap().availability_votes, votes(&[0, 1, 2, 3, 4]));
		assert!(pending_c.is_empty());

		// and check that chain heads.
		assert_eq!(Paras::para_head(&chain_a), Some(vec![1, 2, 3, 4].into()));
		assert_ne!(Paras::para_head(&chain_b), Some(vec![5, 6, 7, 8].into()));
		assert_eq!(Paras::para_head(&chain_c), Some(vec![7, 8].into()));

		// Check that rewards are applied.
		{
			let rewards = crate::mock::availability_rewards();

			assert_eq!(rewards.len(), 5);
			assert_eq!(rewards.get(&ValidatorIndex(0)).unwrap(), &2);
			assert_eq!(rewards.get(&ValidatorIndex(1)).unwrap(), &2);
			assert_eq!(rewards.get(&ValidatorIndex(2)).unwrap(), &2);
			assert_eq!(rewards.get(&ValidatorIndex(3)).unwrap(), &2);
			assert_eq!(rewards.get(&ValidatorIndex(4)).unwrap(), &2);
		}

		{
			let rewards = crate::mock::backing_rewards();

			assert_eq!(rewards.len(), 3);
			assert_eq!(rewards.get(&ValidatorIndex(3)).unwrap(), &1);
			assert_eq!(rewards.get(&ValidatorIndex(4)).unwrap(), &1);
			assert_eq!(rewards.get(&ValidatorIndex(1)).unwrap(), &1);
		}

		// Add a new bitfield which will make candidate C2 available also. This will also evict and
		// enact C3.
		let signed_bitfields = vec![sign_bitfield(
			&keystore,
			&validators[5],
			ValidatorIndex(5),
			{
				let mut bare_bitfield = default_bitfield();
				*bare_bitfield.0.get_mut(3).unwrap() = true;
				bare_bitfield
			},
			&signing_context,
		)
		.into()];

		let old_len = signed_bitfields.len();
		let checked_bitfields = simple_sanitize_bitfields(
			signed_bitfields,
			DisputedBitfield::zeros(expected_bits()),
			expected_bits(),
		);
		assert_eq!(checked_bitfields.len(), old_len, "No bitfields should have been filtered!");

		let v = process_bitfields(checked_bitfields, core_lookup);
		assert_eq!(
			vec![(CoreIndex(3), candidate_c_2.hash()), (CoreIndex(4), candidate_c_3.hash())],
			v
		);

		assert!(<PendingAvailability<Test>>::get(&chain_a).unwrap().is_empty());
		assert_eq!(
			<PendingAvailability<Test>>::get(&chain_b)
				.unwrap()
				.pop_front()
				.unwrap()
				.availability_votes,
			votes(&[0, 1, 2, 3])
		);
		assert!(<PendingAvailability<Test>>::get(&chain_c).unwrap().is_empty());

		// and check that chain heads.
		assert_eq!(Paras::para_head(&chain_a), Some(vec![1, 2, 3, 4].into()));
		assert_ne!(Paras::para_head(&chain_b), Some(vec![5, 6, 7, 8].into()));
		assert_eq!(Paras::para_head(&chain_c), Some(vec![11, 12].into()));

		// Check that rewards are applied.
		{
			let rewards = crate::mock::availability_rewards();

			assert_eq!(rewards.len(), 6);
			assert_eq!(rewards.get(&ValidatorIndex(0)).unwrap(), &4);
			assert_eq!(rewards.get(&ValidatorIndex(1)).unwrap(), &4);
			assert_eq!(rewards.get(&ValidatorIndex(2)).unwrap(), &4);
			assert_eq!(rewards.get(&ValidatorIndex(3)).unwrap(), &4);
			assert_eq!(rewards.get(&ValidatorIndex(4)).unwrap(), &3);
			assert_eq!(rewards.get(&ValidatorIndex(5)).unwrap(), &1);
		}

		{
			let rewards = crate::mock::backing_rewards();

			assert_eq!(rewards.len(), 5);
			assert_eq!(rewards.get(&ValidatorIndex(3)).unwrap(), &1);
			assert_eq!(rewards.get(&ValidatorIndex(4)).unwrap(), &1);
			assert_eq!(rewards.get(&ValidatorIndex(1)).unwrap(), &1);
			assert_eq!(rewards.get(&ValidatorIndex(5)).unwrap(), &1);
			assert_eq!(rewards.get(&ValidatorIndex(6)).unwrap(), &1);
		}
	});
}

#[test]
fn candidate_checks() {
	let chain_a = ParaId::from(1_u32);
	let chain_b = ParaId::from(2_u32);
	let thread_a = ParaId::from(3_u32);

	// The block number of the relay-parent for testing.
	const RELAY_PARENT_NUM: BlockNumber = 4;

	let paras = vec![
		(chain_a, ParaKind::Parachain),
		(chain_b, ParaKind::Parachain),
		(thread_a, ParaKind::Parathread),
	];
	let validators = vec![
		Sr25519Keyring::Alice,
		Sr25519Keyring::Bob,
		Sr25519Keyring::Charlie,
		Sr25519Keyring::Dave,
		Sr25519Keyring::Ferdie,
	];
	let keystore: KeystorePtr = Arc::new(LocalKeystore::in_memory());
	for validator in validators.iter() {
		Keystore::sr25519_generate_new(
			&*keystore,
			PARACHAIN_KEY_TYPE_ID,
			Some(&validator.to_seed()),
		)
		.unwrap();
	}
	let validator_public = validator_pubkeys(&validators);

	new_test_ext(genesis_config(paras)).execute_with(|| {
		shared::Pallet::<Test>::set_active_validators_ascending(validator_public.clone());
		shared::Pallet::<Test>::set_session_index(5);

		run_to_block(5, |_| None);

		let signing_context =
			SigningContext { parent_hash: System::parent_hash(), session_index: 5 };

		let group_validators = |group_index: GroupIndex| {
			match group_index {
				group_index if group_index == GroupIndex::from(0) => Some(vec![0, 1]),
				group_index if group_index == GroupIndex::from(1) => Some(vec![2, 3]),
				group_index if group_index == GroupIndex::from(2) => Some(vec![4]),
				_ => panic!("Group index out of bounds for 2 parachains and 1 parathread core"),
			}
			.map(|m| m.into_iter().map(ValidatorIndex).collect::<Vec<_>>())
		};

		// When processing candidates, we compute the group index from scheduler.
		let validator_groups = vec![
			vec![ValidatorIndex(0), ValidatorIndex(1)],
			vec![ValidatorIndex(2), ValidatorIndex(3)],
			vec![ValidatorIndex(4)],
		];
		Scheduler::set_validator_groups(validator_groups);

		let thread_collator: CollatorId = Sr25519Keyring::Two.public().into();
		let chain_a_assignment = (chain_a, CoreIndex::from(0));

		let chain_b_assignment = (chain_b, CoreIndex::from(1));

		let thread_a_assignment = (thread_a, CoreIndex::from(2));
		let allowed_relay_parents = default_allowed_relay_parent_tracker();

		let mut overlay = PendingAvailabilityOverlay::<Test>::new();

		// no candidates.
		assert_eq!(
			ParaInclusion::process_candidates(
				&allowed_relay_parents,
				&BTreeMap::new(),
				&group_validators,
				false,
				&mut overlay,
			),
			Ok(ProcessedCandidates::default())
		);

		// candidates out of order.
		{
			let mut candidate_a = TestCandidateBuilder {
				para_id: chain_a,
				relay_parent: System::parent_hash(),
				pov_hash: Hash::repeat_byte(1),
				persisted_validation_data_hash: make_vdata_hash(chain_a).unwrap(),
				hrmp_watermark: RELAY_PARENT_NUM,
				..Default::default()
			}
			.build();
			let mut candidate_b = TestCandidateBuilder {
				para_id: chain_b,
				relay_parent: System::parent_hash(),
				pov_hash: Hash::repeat_byte(2),
				persisted_validation_data_hash: make_vdata_hash(chain_b).unwrap(),
				hrmp_watermark: RELAY_PARENT_NUM,
				..Default::default()
			}
			.build();

			collator_sign_candidate(Sr25519Keyring::One, &mut candidate_a);

			collator_sign_candidate(Sr25519Keyring::Two, &mut candidate_b);

			let backed_a = back_candidate(
				candidate_a,
				&validators,
				group_validators(GroupIndex::from(0)).unwrap().as_ref(),
				&keystore,
				&signing_context,
				BackingKind::Threshold,
				None,
			);

			let backed_b = back_candidate(
				candidate_b,
				&validators,
				group_validators(GroupIndex::from(1)).unwrap().as_ref(),
				&keystore,
				&signing_context,
				BackingKind::Threshold,
				None,
			);

			let mut overlay = PendingAvailabilityOverlay::<Test>::new();

			// no longer needed to be sorted by core index.
			assert!(ParaInclusion::process_candidates(
				&allowed_relay_parents,
				&vec![
					(chain_b_assignment.0, vec![(backed_b, chain_b_assignment.1)]),
					(chain_a_assignment.0, vec![(backed_a, chain_a_assignment.1)])
				]
				.into_iter()
				.collect(),
				&group_validators,
				false,
				&mut overlay,
			)
			.is_ok());
		}

		// candidate not backed.
		{
			let mut candidate = TestCandidateBuilder {
				para_id: chain_a,
				relay_parent: System::parent_hash(),
				pov_hash: Hash::repeat_byte(1),
				persisted_validation_data_hash: make_vdata_hash(chain_a).unwrap(),
				hrmp_watermark: RELAY_PARENT_NUM,
				..Default::default()
			}
			.build();
			collator_sign_candidate(Sr25519Keyring::One, &mut candidate);

			let backed = back_candidate(
				candidate,
				&validators,
				group_validators(GroupIndex::from(0)).unwrap().as_ref(),
				&keystore,
				&signing_context,
				BackingKind::Lacking,
				None,
			);

			let mut overlay = PendingAvailabilityOverlay::<Test>::new();

			assert_noop!(
				ParaInclusion::process_candidates(
					&allowed_relay_parents,
					&vec![(chain_a_assignment.0, vec![(backed, chain_a_assignment.1)])]
						.into_iter()
						.collect(),
					&group_validators,
					false,
					&mut overlay,
				),
				Error::<Test>::InsufficientBacking
			);
		}

		// one of candidates is not based on allowed relay parent.
		{
			let wrong_parent_hash = Hash::repeat_byte(222);
			assert!(System::parent_hash() != wrong_parent_hash);

			let mut candidate_a = TestCandidateBuilder {
				para_id: chain_a,
				relay_parent: wrong_parent_hash,
				pov_hash: Hash::repeat_byte(1),
				persisted_validation_data_hash: make_vdata_hash(chain_a).unwrap(),
				..Default::default()
			}
			.build();

			let mut candidate_b = TestCandidateBuilder {
				para_id: chain_b,
				relay_parent: System::parent_hash(),
				pov_hash: Hash::repeat_byte(2),
				persisted_validation_data_hash: make_vdata_hash(chain_b).unwrap(),
				hrmp_watermark: RELAY_PARENT_NUM,
				..Default::default()
			}
			.build();

			collator_sign_candidate(Sr25519Keyring::One, &mut candidate_a);

			collator_sign_candidate(Sr25519Keyring::Two, &mut candidate_b);

			let backed_a = back_candidate(
				candidate_a,
				&validators,
				group_validators(GroupIndex::from(0)).unwrap().as_ref(),
				&keystore,
				&signing_context,
				BackingKind::Threshold,
				None,
			);

			let backed_b = back_candidate(
				candidate_b,
				&validators,
				group_validators(GroupIndex::from(1)).unwrap().as_ref(),
				&keystore,
				&signing_context,
				BackingKind::Threshold,
				None,
			);

			let mut overlay = PendingAvailabilityOverlay::<Test>::new();

			assert_noop!(
				ParaInclusion::process_candidates(
					&allowed_relay_parents,
					&vec![
						(chain_b_assignment.0, vec![(backed_b, chain_b_assignment.1)]),
						(chain_a_assignment.0, vec![(backed_a, chain_a_assignment.1)])
					]
					.into_iter()
					.collect(),
					&group_validators,
					false,
					&mut overlay,
				),
				Error::<Test>::DisallowedRelayParent
			);
		}

		// candidate not well-signed by collator.
		{
			let mut candidate = TestCandidateBuilder {
				para_id: thread_a,
				relay_parent: System::parent_hash(),
				pov_hash: Hash::repeat_byte(1),
				persisted_validation_data_hash: make_vdata_hash(thread_a).unwrap(),
				hrmp_watermark: RELAY_PARENT_NUM,
				..Default::default()
			}
			.build();

			assert_eq!(CollatorId::from(Sr25519Keyring::Two.public()), thread_collator);
			collator_sign_candidate(Sr25519Keyring::Two, &mut candidate);

			// change the candidate after signing.
			candidate.descriptor.pov_hash = Hash::repeat_byte(2);

			let backed = back_candidate(
				candidate,
				&validators,
				group_validators(GroupIndex::from(2)).unwrap().as_ref(),
				&keystore,
				&signing_context,
				BackingKind::Threshold,
				None,
			);
			let mut overlay = PendingAvailabilityOverlay::<Test>::new();

			assert_noop!(
				ParaInclusion::process_candidates(
					&allowed_relay_parents,
					&vec![(thread_a_assignment.0, vec![(backed, thread_a_assignment.1)])]
						.into_iter()
						.collect(),
					&group_validators,
					false,
					&mut overlay,
				),
				Error::<Test>::NotCollatorSigned
			);
		}

		// interfering code upgrade - reject
		{
			let mut candidate = TestCandidateBuilder {
				para_id: chain_a,
				relay_parent: System::parent_hash(),
				pov_hash: Hash::repeat_byte(1),
				new_validation_code: Some(dummy_validation_code()),
				persisted_validation_data_hash: make_vdata_hash(chain_a).unwrap(),
				hrmp_watermark: RELAY_PARENT_NUM,
				..Default::default()
			}
			.build();

			collator_sign_candidate(Sr25519Keyring::One, &mut candidate);

			let backed = back_candidate(
				candidate,
				&validators,
				group_validators(GroupIndex::from(0)).unwrap().as_ref(),
				&keystore,
				&signing_context,
				BackingKind::Threshold,
				None,
			);

			{
				let cfg = Configuration::config();
				let expected_at = 10 + cfg.validation_upgrade_delay;
				assert_eq!(expected_at, 12);
				Paras::schedule_code_upgrade(
					chain_a,
					vec![9, 8, 7, 6, 5, 4, 3, 2, 1].into(),
					expected_at,
					&cfg,
					SetGoAhead::Yes,
				);
			}

			let mut overlay = PendingAvailabilityOverlay::<Test>::new();

			assert_noop!(
				ParaInclusion::process_candidates(
					&allowed_relay_parents,
					&vec![(chain_a_assignment.0, vec![(backed, chain_a_assignment.1)])]
						.into_iter()
						.collect(),
					&group_validators,
					false,
					&mut overlay,
				),
				Error::<Test>::PrematureCodeUpgrade
			);
		}

		// Bad validation data hash - reject
		{
			let mut candidate = TestCandidateBuilder {
				para_id: chain_a,
				relay_parent: System::parent_hash(),
				pov_hash: Hash::repeat_byte(1),
				persisted_validation_data_hash: [42u8; 32].into(),
				hrmp_watermark: RELAY_PARENT_NUM,
				..Default::default()
			}
			.build();

			collator_sign_candidate(Sr25519Keyring::One, &mut candidate);

			let backed = back_candidate(
				candidate,
				&validators,
				group_validators(GroupIndex::from(0)).unwrap().as_ref(),
				&keystore,
				&signing_context,
				BackingKind::Threshold,
				None,
			);
			let mut overlay = PendingAvailabilityOverlay::<Test>::new();

			assert_noop!(
				ParaInclusion::process_candidates(
					&allowed_relay_parents,
					&vec![(chain_a_assignment.0, vec![(backed, chain_a_assignment.1)])]
						.into_iter()
						.collect(),
					&group_validators,
					false,
					&mut overlay,
				),
				Error::<Test>::ValidationDataHashMismatch
			);
		}

		// bad validation code hash
		{
			let mut candidate = TestCandidateBuilder {
				para_id: chain_a,
				relay_parent: System::parent_hash(),
				pov_hash: Hash::repeat_byte(1),
				persisted_validation_data_hash: make_vdata_hash(chain_a).unwrap(),
				hrmp_watermark: RELAY_PARENT_NUM,
				validation_code: ValidationCode(vec![9, 8, 7, 6, 5, 4, 3, 2, 1]),
				..Default::default()
			}
			.build();

			collator_sign_candidate(Sr25519Keyring::One, &mut candidate);

			let backed = back_candidate(
				candidate,
				&validators,
				group_validators(GroupIndex::from(0)).unwrap().as_ref(),
				&keystore,
				&signing_context,
				BackingKind::Threshold,
				None,
			);

			let mut overlay = PendingAvailabilityOverlay::<Test>::new();

			assert_noop!(
				ParaInclusion::process_candidates(
					&allowed_relay_parents,
					&vec![(chain_a_assignment.0, vec![(backed, chain_a_assignment.1)])]
						.into_iter()
						.collect(),
					&group_validators,
					false,
					&mut overlay,
				),
				Error::<Test>::InvalidValidationCodeHash
			);
		}

		// Para head hash in descriptor doesn't match head data
		{
			let mut candidate = TestCandidateBuilder {
				para_id: chain_a,
				relay_parent: System::parent_hash(),
				pov_hash: Hash::repeat_byte(1),
				persisted_validation_data_hash: make_vdata_hash(chain_a).unwrap(),
				hrmp_watermark: RELAY_PARENT_NUM,
				para_head_hash: Some(Hash::random()),
				..Default::default()
			}
			.build();

			collator_sign_candidate(Sr25519Keyring::One, &mut candidate);

			let backed = back_candidate(
				candidate,
				&validators,
				group_validators(GroupIndex::from(0)).unwrap().as_ref(),
				&keystore,
				&signing_context,
				BackingKind::Threshold,
				None,
			);

			let mut overlay = PendingAvailabilityOverlay::<Test>::new();

			assert_noop!(
				ParaInclusion::process_candidates(
					&allowed_relay_parents,
					&vec![(chain_a_assignment.0, vec![(backed, chain_a_assignment.1)])]
						.into_iter()
						.collect(),
					&group_validators,
					false,
					&mut overlay,
				),
				Error::<Test>::ParaHeadMismatch
			);
		}
	});
}

#[test]
fn backing_works() {
	let chain_a = ParaId::from(1_u32);
	let chain_b = ParaId::from(2_u32);
	let thread_a = ParaId::from(3_u32);

	// The block number of the relay-parent for testing.
	const RELAY_PARENT_NUM: BlockNumber = 4;

	let paras = vec![
		(chain_a, ParaKind::Parachain),
		(chain_b, ParaKind::Parachain),
		(thread_a, ParaKind::Parathread),
	];
	let validators = vec![
		Sr25519Keyring::Alice,
		Sr25519Keyring::Bob,
		Sr25519Keyring::Charlie,
		Sr25519Keyring::Dave,
		Sr25519Keyring::Ferdie,
	];
	let keystore: KeystorePtr = Arc::new(LocalKeystore::in_memory());
	for validator in validators.iter() {
		Keystore::sr25519_generate_new(
			&*keystore,
			PARACHAIN_KEY_TYPE_ID,
			Some(&validator.to_seed()),
		)
		.unwrap();
	}
	let validator_public = validator_pubkeys(&validators);

	new_test_ext(genesis_config(paras)).execute_with(|| {
		shared::Pallet::<Test>::set_active_validators_ascending(validator_public.clone());
		shared::Pallet::<Test>::set_session_index(5);

		run_to_block(5, |_| None);

		let signing_context =
			SigningContext { parent_hash: System::parent_hash(), session_index: 5 };

		let group_validators = |group_index: GroupIndex| {
			match group_index {
				group_index if group_index == GroupIndex::from(0) => Some(vec![0, 1]),
				group_index if group_index == GroupIndex::from(1) => Some(vec![2, 3]),
				group_index if group_index == GroupIndex::from(2) => Some(vec![4]),
				_ => panic!("Group index out of bounds for 2 parachains and 1 parathread core"),
			}
			.map(|vs| vs.into_iter().map(ValidatorIndex).collect::<Vec<_>>())
		};

		// When processing candidates, we compute the group index from scheduler.
		let validator_groups = vec![
			vec![ValidatorIndex(0), ValidatorIndex(1)],
			vec![ValidatorIndex(2), ValidatorIndex(3)],
			vec![ValidatorIndex(4)],
		];
		Scheduler::set_validator_groups(validator_groups);

		let allowed_relay_parents = default_allowed_relay_parent_tracker();

		let chain_a_assignment = (chain_a, CoreIndex::from(0));
		let chain_b_assignment = (chain_b, CoreIndex::from(1));
		let thread_a_assignment = (thread_a, CoreIndex::from(2));

		let mut candidate_a = TestCandidateBuilder {
			para_id: chain_a,
			relay_parent: System::parent_hash(),
			pov_hash: Hash::repeat_byte(1),
			persisted_validation_data_hash: make_vdata_hash(chain_a).unwrap(),
			hrmp_watermark: RELAY_PARENT_NUM,
			..Default::default()
		}
		.build();
		collator_sign_candidate(Sr25519Keyring::One, &mut candidate_a);

		let mut candidate_b = TestCandidateBuilder {
			para_id: chain_b,
			relay_parent: System::parent_hash(),
			pov_hash: Hash::repeat_byte(2),
			persisted_validation_data_hash: make_vdata_hash(chain_b).unwrap(),
			hrmp_watermark: RELAY_PARENT_NUM,
			..Default::default()
		}
		.build();
		collator_sign_candidate(Sr25519Keyring::One, &mut candidate_b);

		let mut candidate_c = TestCandidateBuilder {
			para_id: thread_a,
			relay_parent: System::parent_hash(),
			pov_hash: Hash::repeat_byte(3),
			persisted_validation_data_hash: make_vdata_hash(thread_a).unwrap(),
			hrmp_watermark: RELAY_PARENT_NUM,
			..Default::default()
		}
		.build();
		collator_sign_candidate(Sr25519Keyring::Two, &mut candidate_c);

		let backed_a = back_candidate(
			candidate_a.clone(),
			&validators,
			group_validators(GroupIndex::from(0)).unwrap().as_ref(),
			&keystore,
			&signing_context,
			BackingKind::Threshold,
			None,
		);

		let backed_b = back_candidate(
			candidate_b.clone(),
			&validators,
			group_validators(GroupIndex::from(1)).unwrap().as_ref(),
			&keystore,
			&signing_context,
			BackingKind::Threshold,
			None,
		);

		let backed_c = back_candidate(
			candidate_c.clone(),
			&validators,
			group_validators(GroupIndex::from(2)).unwrap().as_ref(),
			&keystore,
			&signing_context,
			BackingKind::Threshold,
			None,
		);

		let backed_candidates = vec![
			(chain_a_assignment.0, vec![(backed_a, chain_a_assignment.1)]),
			(chain_b_assignment.0, vec![(backed_b, chain_b_assignment.1)]),
			(thread_a_assignment.0, vec![(backed_c, thread_a_assignment.1)]),
		]
		.into_iter()
		.collect::<BTreeMap<_, _>>();

		let get_backing_group_idx = {
			// the order defines the group implicitly for this test case
			let backed_candidates_with_groups = backed_candidates
				.values()
				.enumerate()
				.map(|(idx, backed_candidates)| {
					(backed_candidates.iter().next().unwrap().0.hash(), GroupIndex(idx as _))
				})
				.collect::<Vec<_>>();

			move |candidate_hash_x: CandidateHash| -> Option<GroupIndex> {
				backed_candidates_with_groups.iter().find_map(|(candidate_hash, grp)| {
					if *candidate_hash == candidate_hash_x {
						Some(*grp)
					} else {
						None
					}
				})
			}
		};

		let mut overlay = PendingAvailabilityOverlay::<Test>::new();

		let ProcessedCandidates {
			core_indices: occupied_cores,
			candidate_receipt_with_backing_validator_indices,
		} = ParaInclusion::process_candidates(
			&allowed_relay_parents,
			&backed_candidates,
			&group_validators,
			false,
			&mut overlay,
		)
		.expect("candidates scheduled, in order, and backed");

		assert_eq!(
			occupied_cores,
			vec![
				(CoreIndex::from(0), chain_a),
				(CoreIndex::from(1), chain_b),
				(CoreIndex::from(2), thread_a)
			]
		);

		// Transform the votes into the setup we expect
		let expected = {
			let mut intermediate = std::collections::HashMap::<
				CandidateHash,
				(CandidateReceipt, Vec<(ValidatorIndex, ValidityAttestation)>),
			>::new();
			backed_candidates.values().for_each(|backed_candidates| {
				let backed_candidate = backed_candidates.iter().next().unwrap().0.clone();
				let candidate_receipt_with_backers = intermediate
					.entry(backed_candidate.hash())
					.or_insert_with(|| (backed_candidate.receipt(), Vec::new()));
				let (validator_indices, None) =
					backed_candidate.validator_indices_and_core_index(false)
				else {
					panic!("Expected no injected core index")
				};
				assert_eq!(backed_candidate.validity_votes().len(), validator_indices.count_ones());
				candidate_receipt_with_backers.1.extend(
					validator_indices
						.iter()
						.enumerate()
						.filter(|(_, signed)| **signed)
						.zip(backed_candidate.validity_votes().iter().cloned())
						.filter_map(|((validator_index_within_group, _), attestation)| {
							let grp_idx = get_backing_group_idx(backed_candidate.hash()).unwrap();
							group_validators(grp_idx).map(|validator_indices| {
								(validator_indices[validator_index_within_group], attestation)
							})
						}),
				);
			});
			intermediate.into_values().collect::<Vec<_>>()
		};

		// sort, since we use a hashmap above
		let assure_candidate_sorting = |mut candidate_receipts_with_backers: Vec<(
			CandidateReceipt,
			Vec<(ValidatorIndex, ValidityAttestation)>,
		)>| {
			candidate_receipts_with_backers.sort_by(|(cr1, _), (cr2, _)| {
				cr1.descriptor().para_id.cmp(&cr2.descriptor().para_id)
			});
			candidate_receipts_with_backers
		};
		assert_eq!(
			assure_candidate_sorting(expected),
			assure_candidate_sorting(candidate_receipt_with_backing_validator_indices)
		);

		let backers = {
			let num_backers = effective_minimum_backing_votes(
				group_validators(GroupIndex(0)).unwrap().len(),
				configuration::Pallet::<Test>::config().minimum_backing_votes,
			);
			backing_bitfield(&(0..num_backers).collect::<Vec<_>>())
		};

		// Write back to storage only keys that have been updated or deleted.
		for (para_id, candidates) in overlay.into_iter() {
			<PendingAvailability<Test>>::set(para_id, candidates);
		}
		assert_eq!(
			<PendingAvailability<Test>>::get(&chain_a),
			Some(
				[CandidatePendingAvailability {
					core: CoreIndex::from(0),
					hash: candidate_a.hash(),
					descriptor: candidate_a.descriptor,
					availability_votes: default_availability_votes(),
					relay_parent_number: System::block_number() - 1,
					backed_in_number: System::block_number(),
					backers,
					backing_group: GroupIndex::from(0),
					commitments: candidate_a.commitments,
				}]
				.into_iter()
				.collect::<VecDeque<_>>()
			)
		);

		let backers = {
			let num_backers = effective_minimum_backing_votes(
				group_validators(GroupIndex(0)).unwrap().len(),
				configuration::Pallet::<Test>::config().minimum_backing_votes,
			);
			backing_bitfield(&(0..num_backers).map(|v| v + 2).collect::<Vec<_>>())
		};
		assert_eq!(
			<PendingAvailability<Test>>::get(&chain_b),
			Some(
				[CandidatePendingAvailability {
					core: CoreIndex::from(1),
					hash: candidate_b.hash(),
					descriptor: candidate_b.descriptor,
					availability_votes: default_availability_votes(),
					relay_parent_number: System::block_number() - 1,
					backed_in_number: System::block_number(),
					backers,
					backing_group: GroupIndex::from(1),
					commitments: candidate_b.commitments,
				}]
				.into_iter()
				.collect::<VecDeque<_>>()
			)
		);

		assert_eq!(
			<PendingAvailability<Test>>::get(&thread_a),
			Some(
				[CandidatePendingAvailability {
					core: CoreIndex::from(2),
					hash: candidate_c.hash(),
					descriptor: candidate_c.descriptor,
					availability_votes: default_availability_votes(),
					relay_parent_number: System::block_number() - 1,
					backed_in_number: System::block_number(),
					backers: backing_bitfield(&[4]),
					backing_group: GroupIndex::from(2),
					commitments: candidate_c.commitments
				}]
				.into_iter()
				.collect::<VecDeque<_>>()
			)
		);
	});
}

#[test]
fn backing_works_with_elastic_scaling_mvp() {
	let chain_a = ParaId::from(1_u32);
	let chain_b = ParaId::from(2_u32);
	let thread_a = ParaId::from(3_u32);

	// The block number of the relay-parent for testing.
	const RELAY_PARENT_NUM: BlockNumber = 4;

	let paras = vec![
		(chain_a, ParaKind::Parachain),
		(chain_b, ParaKind::Parachain),
		(thread_a, ParaKind::Parathread),
	];
	let validators = vec![
		Sr25519Keyring::Alice,
		Sr25519Keyring::Bob,
		Sr25519Keyring::Charlie,
		Sr25519Keyring::Dave,
		Sr25519Keyring::Ferdie,
	];
	let keystore: KeystorePtr = Arc::new(LocalKeystore::in_memory());
	for validator in validators.iter() {
		Keystore::sr25519_generate_new(
			&*keystore,
			PARACHAIN_KEY_TYPE_ID,
			Some(&validator.to_seed()),
		)
		.unwrap();
	}
	let validator_public = validator_pubkeys(&validators);

	new_test_ext(genesis_config(paras)).execute_with(|| {
		shared::Pallet::<Test>::set_active_validators_ascending(validator_public.clone());
		shared::Pallet::<Test>::set_session_index(5);

		run_to_block(5, |_| None);

		let signing_context =
			SigningContext { parent_hash: System::parent_hash(), session_index: 5 };

		let group_validators = |group_index: GroupIndex| {
			match group_index {
				group_index if group_index == GroupIndex::from(0) => Some(vec![0, 1]),
				group_index if group_index == GroupIndex::from(1) => Some(vec![2, 3]),
				group_index if group_index == GroupIndex::from(2) => Some(vec![4]),
				_ => panic!("Group index out of bounds for 2 parachains and 1 parathread core"),
			}
			.map(|vs| vs.into_iter().map(ValidatorIndex).collect::<Vec<_>>())
		};

		// When processing candidates, we compute the group index from scheduler.
		let validator_groups = vec![
			vec![ValidatorIndex(0), ValidatorIndex(1)],
			vec![ValidatorIndex(2), ValidatorIndex(3)],
			vec![ValidatorIndex(4)],
		];
		Scheduler::set_validator_groups(validator_groups);

		let allowed_relay_parents = default_allowed_relay_parent_tracker();

		let mut candidate_a = TestCandidateBuilder {
			para_id: chain_a,
			relay_parent: System::parent_hash(),
			pov_hash: Hash::repeat_byte(1),
			persisted_validation_data_hash: make_vdata_hash(chain_a).unwrap(),
			hrmp_watermark: RELAY_PARENT_NUM,
			..Default::default()
		}
		.build();
		collator_sign_candidate(Sr25519Keyring::One, &mut candidate_a);

		let mut candidate_b_1 = TestCandidateBuilder {
			para_id: chain_b,
			relay_parent: System::parent_hash(),
			pov_hash: Hash::repeat_byte(2),
			persisted_validation_data_hash: make_vdata_hash(chain_b).unwrap(),
			hrmp_watermark: RELAY_PARENT_NUM,
			..Default::default()
		}
		.build();
		collator_sign_candidate(Sr25519Keyring::One, &mut candidate_b_1);

		// Make candidate b2 a child of b1.
		let mut candidate_b_2 = TestCandidateBuilder {
			para_id: chain_b,
			relay_parent: System::parent_hash(),
			pov_hash: Hash::repeat_byte(3),
			persisted_validation_data_hash: make_persisted_validation_data_with_parent::<Test>(
				RELAY_PARENT_NUM,
				Default::default(),
				candidate_b_1.commitments.head_data.clone(),
			)
			.hash(),
			hrmp_watermark: RELAY_PARENT_NUM,
			..Default::default()
		}
		.build();
		collator_sign_candidate(Sr25519Keyring::One, &mut candidate_b_2);

		let backed_a = back_candidate(
			candidate_a.clone(),
			&validators,
			group_validators(GroupIndex::from(0)).unwrap().as_ref(),
			&keystore,
			&signing_context,
			BackingKind::Threshold,
			None,
		);

		let backed_b_1 = back_candidate(
			candidate_b_1.clone(),
			&validators,
			group_validators(GroupIndex::from(1)).unwrap().as_ref(),
			&keystore,
			&signing_context,
			BackingKind::Threshold,
			Some(CoreIndex(1)),
		);

		let backed_b_2 = back_candidate(
			candidate_b_2.clone(),
			&validators,
			group_validators(GroupIndex::from(2)).unwrap().as_ref(),
			&keystore,
			&signing_context,
			BackingKind::Threshold,
			Some(CoreIndex(2)),
		);

		let mut backed_candidates = BTreeMap::new();
		backed_candidates.insert(chain_a, vec![(backed_a, CoreIndex(0))]);
		backed_candidates
			.insert(chain_b, vec![(backed_b_1, CoreIndex(1)), (backed_b_2, CoreIndex(2))]);

		let get_backing_group_idx = {
			// the order defines the group implicitly for this test case
			let backed_candidates_with_groups = backed_candidates
				.values()
				.enumerate()
				.map(|(idx, backed_candidates)| {
					backed_candidates
						.iter()
						.enumerate()
						.map(|(i, c)| (c.0.hash(), GroupIndex((idx + i) as _)))
						.collect()
				})
				.collect::<Vec<Vec<_>>>()
				.concat();

			move |candidate_hash_x: CandidateHash| -> Option<GroupIndex> {
				backed_candidates_with_groups.iter().find_map(|(candidate_hash, grp)| {
					if *candidate_hash == candidate_hash_x {
						Some(*grp)
					} else {
						None
					}
				})
			}
		};

		let mut overlay = PendingAvailabilityOverlay::<Test>::new();
		let ProcessedCandidates {
			core_indices: occupied_cores,
			candidate_receipt_with_backing_validator_indices,
		} = ParaInclusion::process_candidates(
			&allowed_relay_parents,
			&backed_candidates,
			&group_validators,
			true,
			&mut overlay,
		)
		.expect("candidates scheduled, in order, and backed");

		// Both b candidates will be backed.
		assert_eq!(
			occupied_cores,
			vec![
				(CoreIndex::from(0), chain_a),
				(CoreIndex::from(1), chain_b),
				(CoreIndex::from(2), chain_b),
			]
		);

		// Transform the votes into the setup we expect
		let mut expected = std::collections::HashMap::<
			CandidateHash,
			(CandidateReceipt, Vec<(ValidatorIndex, ValidityAttestation)>),
		>::new();
		backed_candidates.values().for_each(|backed_candidates| {
			for backed_candidate in backed_candidates {
				let backed_candidate = backed_candidate.0.clone();
				let candidate_receipt_with_backers = expected
					.entry(backed_candidate.hash())
					.or_insert_with(|| (backed_candidate.receipt(), Vec::new()));
				let (validator_indices, _maybe_core_index) =
					backed_candidate.validator_indices_and_core_index(true);
				assert_eq!(backed_candidate.validity_votes().len(), validator_indices.count_ones());
				candidate_receipt_with_backers.1.extend(
					validator_indices
						.iter()
						.enumerate()
						.filter(|(_, signed)| **signed)
						.zip(backed_candidate.validity_votes().iter().cloned())
						.filter_map(|((validator_index_within_group, _), attestation)| {
							let grp_idx = get_backing_group_idx(backed_candidate.hash()).unwrap();
							group_validators(grp_idx).map(|validator_indices| {
								(validator_indices[validator_index_within_group], attestation)
							})
						}),
				);
			}
		});

		assert_eq!(
			expected,
			candidate_receipt_with_backing_validator_indices
				.into_iter()
				.map(|c| (c.0.hash(), c))
				.collect()
		);

		let backers = {
			let num_backers = effective_minimum_backing_votes(
				group_validators(GroupIndex(0)).unwrap().len(),
				configuration::Pallet::<Test>::config().minimum_backing_votes,
			);
			backing_bitfield(&(0..num_backers).collect::<Vec<_>>())
		};
		// Write back to storage only keys that have been updated or deleted.
		for (para_id, candidates) in overlay.into_iter() {
			<PendingAvailability<Test>>::set(para_id, candidates);
		}
		assert_eq!(
			<PendingAvailability<Test>>::get(&chain_a),
			Some(
				[CandidatePendingAvailability {
					core: CoreIndex::from(0),
					hash: candidate_a.hash(),
					descriptor: candidate_a.descriptor,
					availability_votes: default_availability_votes(),
					relay_parent_number: System::block_number() - 1,
					backed_in_number: System::block_number(),
					backers,
					backing_group: GroupIndex::from(0),
					commitments: candidate_a.commitments
				}]
				.into_iter()
				.collect::<VecDeque<_>>()
			)
		);

		// Both candidates of b will be recorded on chain.
		assert_eq!(
			<PendingAvailability<Test>>::get(&chain_b),
			Some(
				[
					CandidatePendingAvailability {
						core: CoreIndex::from(1),
						hash: candidate_b_1.hash(),
						descriptor: candidate_b_1.descriptor,
						availability_votes: default_availability_votes(),
						relay_parent_number: System::block_number() - 1,
						backed_in_number: System::block_number(),
						backers: backing_bitfield(&[2, 3]),
						backing_group: GroupIndex::from(1),
						commitments: candidate_b_1.commitments
					},
					CandidatePendingAvailability {
						core: CoreIndex::from(2),
						hash: candidate_b_2.hash(),
						descriptor: candidate_b_2.descriptor,
						availability_votes: default_availability_votes(),
						relay_parent_number: System::block_number() - 1,
						backed_in_number: System::block_number(),
						backers: backing_bitfield(&[4]),
						backing_group: GroupIndex::from(2),
						commitments: candidate_b_2.commitments
					}
				]
				.into_iter()
				.collect::<VecDeque<_>>()
			)
		);
	});
}

#[test]
fn can_include_candidate_with_ok_code_upgrade() {
	let chain_a = ParaId::from(1_u32);

	// The block number of the relay-parent for testing.
	const RELAY_PARENT_NUM: BlockNumber = 4;

	let paras = vec![(chain_a, ParaKind::Parachain)];
	let validators = vec![
		Sr25519Keyring::Alice,
		Sr25519Keyring::Bob,
		Sr25519Keyring::Charlie,
		Sr25519Keyring::Dave,
		Sr25519Keyring::Ferdie,
	];
	let keystore: KeystorePtr = Arc::new(LocalKeystore::in_memory());
	for validator in validators.iter() {
		Keystore::sr25519_generate_new(
			&*keystore,
			PARACHAIN_KEY_TYPE_ID,
			Some(&validator.to_seed()),
		)
		.unwrap();
	}
	let validator_public = validator_pubkeys(&validators);

	new_test_ext(genesis_config(paras)).execute_with(|| {
		shared::Pallet::<Test>::set_active_validators_ascending(validator_public.clone());
		shared::Pallet::<Test>::set_session_index(5);

		run_to_block(5, |_| None);

		let signing_context =
			SigningContext { parent_hash: System::parent_hash(), session_index: 5 };

		let group_validators = |group_index: GroupIndex| {
			match group_index {
				group_index if group_index == GroupIndex::from(0) => Some(vec![0, 1, 2, 3, 4]),
				_ => panic!("Group index out of bounds for 1 parachain"),
			}
			.map(|vs| vs.into_iter().map(ValidatorIndex).collect::<Vec<_>>())
		};

		// When processing candidates, we compute the group index from scheduler.
		let validator_groups = vec![vec![
			ValidatorIndex(0),
			ValidatorIndex(1),
			ValidatorIndex(2),
			ValidatorIndex(3),
			ValidatorIndex(4),
		]];
		Scheduler::set_validator_groups(validator_groups);

		let allowed_relay_parents = default_allowed_relay_parent_tracker();
		let chain_a_assignment = (chain_a, CoreIndex::from(0));
		let mut candidate_a = TestCandidateBuilder {
			para_id: chain_a,
			relay_parent: System::parent_hash(),
			pov_hash: Hash::repeat_byte(1),
			persisted_validation_data_hash: make_vdata_hash(chain_a).unwrap(),
			new_validation_code: Some(vec![9, 8, 7, 6, 5, 4, 3, 2, 1].into()),
			hrmp_watermark: RELAY_PARENT_NUM,
			..Default::default()
		}
		.build();
		collator_sign_candidate(Sr25519Keyring::One, &mut candidate_a);

		let backed_a = back_candidate(
			candidate_a.clone(),
			&validators,
			group_validators(GroupIndex::from(0)).unwrap().as_ref(),
			&keystore,
			&signing_context,
			BackingKind::Threshold,
			None,
		);

		let mut overlay = PendingAvailabilityOverlay::<Test>::new();

		let ProcessedCandidates { core_indices: occupied_cores, .. } =
			ParaInclusion::process_candidates(
				&allowed_relay_parents,
				&vec![(chain_a_assignment.0, vec![(backed_a, chain_a_assignment.1)])]
					.into_iter()
					.collect::<BTreeMap<_, _>>(),
				group_validators,
				false,
				&mut overlay,
			)
			.expect("candidates scheduled, in order, and backed");

		assert_eq!(occupied_cores, vec![(CoreIndex::from(0), chain_a)]);

		let backers = {
			let num_backers = effective_minimum_backing_votes(
				group_validators(GroupIndex(0)).unwrap().len(),
				configuration::Pallet::<Test>::config().minimum_backing_votes,
			);
			backing_bitfield(&(0..num_backers).collect::<Vec<_>>())
		};

		// Write back to storage only keys that have been updated or deleted.
		for (para_id, candidates) in overlay.into_iter() {
			<PendingAvailability<Test>>::set(para_id, candidates);
		}
		assert_eq!(
			<PendingAvailability<Test>>::get(&chain_a),
			Some(
				[CandidatePendingAvailability {
					core: CoreIndex::from(0),
					hash: candidate_a.hash(),
					descriptor: candidate_a.descriptor,
					availability_votes: default_availability_votes(),
					relay_parent_number: System::block_number() - 1,
					backed_in_number: System::block_number(),
					backers,
					backing_group: GroupIndex::from(0),
					commitments: candidate_a.commitments
				}]
				.into_iter()
				.collect::<VecDeque<_>>()
			)
		);
	});
}

#[test]
fn check_allowed_relay_parents() {
	let chain_a = ParaId::from(1);
	let chain_b = ParaId::from(2);
	let thread_a = ParaId::from(3);

	let paras = vec![
		(chain_a, ParaKind::Parachain),
		(chain_b, ParaKind::Parachain),
		(thread_a, ParaKind::Parathread),
	];
	let validators = vec![
		Sr25519Keyring::Alice,
		Sr25519Keyring::Bob,
		Sr25519Keyring::Charlie,
		Sr25519Keyring::Dave,
		Sr25519Keyring::Ferdie,
	];
	let keystore: KeystorePtr = Arc::new(LocalKeystore::in_memory());
	for validator in validators.iter() {
		Keystore::sr25519_generate_new(
			&*keystore,
			PARACHAIN_KEY_TYPE_ID,
			Some(&validator.to_seed()),
		)
		.unwrap();
	}
	let validator_public = validator_pubkeys(&validators);
	let mut config = genesis_config(paras);
	config.configuration.config.scheduler_params.group_rotation_frequency = 1;

	new_test_ext(config).execute_with(|| {
		shared::Pallet::<Test>::set_active_validators_ascending(validator_public.clone());
		shared::Pallet::<Test>::set_session_index(5);

		run_to_block(5, |_| None);

		let group_validators = |group_index: GroupIndex| {
			match group_index {
				group_index if group_index == GroupIndex::from(0) => Some(vec![0, 1]),
				group_index if group_index == GroupIndex::from(1) => Some(vec![2, 3]),
				group_index if group_index == GroupIndex::from(2) => Some(vec![4]),
				_ => panic!("Group index out of bounds for 2 parachains and 1 parathread core"),
			}
			.map(|vs| vs.into_iter().map(ValidatorIndex).collect::<Vec<_>>())
		};

		// When processing candidates, we compute the group index from scheduler.
		let validator_groups = vec![
			vec![ValidatorIndex(0), ValidatorIndex(1)],
			vec![ValidatorIndex(2), ValidatorIndex(3)],
			vec![ValidatorIndex(4)],
		];
		Scheduler::set_validator_groups(validator_groups);

		// Base each candidate on one of allowed relay parents.
		//
		// Note that the group rotation frequency is set to 1 above,
		// which means groups shift at each relay parent.
		//
		// For example, candidate `a` is based on block 1,
		// thus it will be included in block 2, its group index is
		// core = 0 shifted 2 times: one for group rotation and one for
		// fetching the group assigned to the next block.
		//
		// Candidates `b` and `c` are constructed accordingly.

		let relay_parent_a = (1, Hash::repeat_byte(0x1));
		let relay_parent_b = (2, Hash::repeat_byte(0x2));
		let relay_parent_c = (3, Hash::repeat_byte(0x3));

		let mut allowed_relay_parents = AllowedRelayParentsTracker::default();
		let max_ancestry_len = 3;
		allowed_relay_parents.update(
			relay_parent_a.1,
			Hash::zero(),
			relay_parent_a.0,
			max_ancestry_len,
		);
		allowed_relay_parents.update(
			relay_parent_b.1,
			Hash::zero(),
			relay_parent_b.0,
			max_ancestry_len,
		);
		allowed_relay_parents.update(
			relay_parent_c.1,
			Hash::zero(),
			relay_parent_c.0,
			max_ancestry_len,
		);

		let chain_a_assignment = (chain_a, CoreIndex::from(0));

		let chain_b_assignment = (chain_b, CoreIndex::from(1));
		let thread_a_assignment = (thread_a, CoreIndex::from(2));

		let mut candidate_a = TestCandidateBuilder {
			para_id: chain_a,
			relay_parent: relay_parent_a.1,
			pov_hash: Hash::repeat_byte(1),
			persisted_validation_data_hash: make_vdata_hash_with_block_number(
				chain_a,
				relay_parent_a.0,
			)
			.unwrap(),
			hrmp_watermark: relay_parent_a.0,
			..Default::default()
		}
		.build();
		collator_sign_candidate(Sr25519Keyring::One, &mut candidate_a);
		let signing_context_a = SigningContext { parent_hash: relay_parent_a.1, session_index: 5 };

		let mut candidate_b = TestCandidateBuilder {
			para_id: chain_b,
			relay_parent: relay_parent_b.1,
			pov_hash: Hash::repeat_byte(2),
			persisted_validation_data_hash: make_vdata_hash_with_block_number(
				chain_b,
				relay_parent_b.0,
			)
			.unwrap(),
			hrmp_watermark: relay_parent_b.0,
			..Default::default()
		}
		.build();
		collator_sign_candidate(Sr25519Keyring::One, &mut candidate_b);
		let signing_context_b = SigningContext { parent_hash: relay_parent_b.1, session_index: 5 };

		let mut candidate_c = TestCandidateBuilder {
			para_id: thread_a,
			relay_parent: relay_parent_c.1,
			pov_hash: Hash::repeat_byte(3),
			persisted_validation_data_hash: make_vdata_hash_with_block_number(
				thread_a,
				relay_parent_c.0,
			)
			.unwrap(),
			hrmp_watermark: relay_parent_c.0,
			..Default::default()
		}
		.build();
		collator_sign_candidate(Sr25519Keyring::Two, &mut candidate_c);
		let signing_context_c = SigningContext { parent_hash: relay_parent_c.1, session_index: 5 };

		let backed_a = back_candidate(
			candidate_a.clone(),
			&validators,
			group_validators(GroupIndex::from(2)).unwrap().as_ref(),
			&keystore,
			&signing_context_a,
			BackingKind::Threshold,
			None,
		);

		let backed_b = back_candidate(
			candidate_b.clone(),
			&validators,
			group_validators(GroupIndex::from(1)).unwrap().as_ref(),
			&keystore,
			&signing_context_b,
			BackingKind::Threshold,
			None,
		);

		let backed_c = back_candidate(
			candidate_c.clone(),
			&validators,
			group_validators(GroupIndex::from(0)).unwrap().as_ref(),
			&keystore,
			&signing_context_c,
			BackingKind::Threshold,
			None,
		);

		let backed_candidates = vec![
			(chain_a_assignment.0, vec![(backed_a, chain_a_assignment.1)]),
			(chain_b_assignment.0, vec![(backed_b, chain_b_assignment.1)]),
			(thread_a_assignment.0, vec![(backed_c, thread_a_assignment.1)]),
		]
		.into_iter()
		.collect::<BTreeMap<_, _>>();

		let mut overlay = PendingAvailabilityOverlay::<Test>::new();

		ParaInclusion::process_candidates(
			&allowed_relay_parents,
			&backed_candidates,
			&group_validators,
			false,
			&mut overlay,
		)
		.expect("candidates scheduled, in order, and backed");
	});
}

#[test]
fn session_change_wipes() {
	let chain_a = ParaId::from(1_u32);
	let chain_b = ParaId::from(2_u32);
	let thread_a = ParaId::from(3_u32);

	let paras = vec![
		(chain_a, ParaKind::Parachain),
		(chain_b, ParaKind::Parachain),
		(thread_a, ParaKind::Parathread),
	];
	let validators = vec![
		Sr25519Keyring::Alice,
		Sr25519Keyring::Bob,
		Sr25519Keyring::Charlie,
		Sr25519Keyring::Dave,
		Sr25519Keyring::Ferdie,
	];
	let keystore: KeystorePtr = Arc::new(LocalKeystore::in_memory());
	for validator in validators.iter() {
		Keystore::sr25519_generate_new(
			&*keystore,
			PARACHAIN_KEY_TYPE_ID,
			Some(&validator.to_seed()),
		)
		.unwrap();
	}
	let validator_public = validator_pubkeys(&validators);

	new_test_ext(genesis_config(paras)).execute_with(|| {
		shared::Pallet::<Test>::set_active_validators_ascending(validator_public.clone());
		shared::Pallet::<Test>::set_session_index(5);

		let validators_new =
			vec![Sr25519Keyring::Alice, Sr25519Keyring::Bob, Sr25519Keyring::Charlie];

		let validator_public_new = validator_pubkeys(&validators_new);

		run_to_block(10, |_| None);

		<AvailabilityBitfields<Test>>::insert(
			&ValidatorIndex(0),
			AvailabilityBitfieldRecord { bitfield: default_bitfield(), submitted_at: 9 },
		);

		<AvailabilityBitfields<Test>>::insert(
			&ValidatorIndex(1),
			AvailabilityBitfieldRecord { bitfield: default_bitfield(), submitted_at: 9 },
		);

		<AvailabilityBitfields<Test>>::insert(
			&ValidatorIndex(4),
			AvailabilityBitfieldRecord { bitfield: default_bitfield(), submitted_at: 9 },
		);

		let candidate = TestCandidateBuilder::default().build();
		<PendingAvailability<Test>>::insert(
			&chain_a,
			[CandidatePendingAvailability {
				core: CoreIndex::from(0),
				hash: candidate.hash(),
				descriptor: candidate.descriptor.clone(),
				availability_votes: default_availability_votes(),
				relay_parent_number: 5,
				backed_in_number: 6,
				backers: default_backing_bitfield(),
				backing_group: GroupIndex::from(0),
				commitments: candidate.commitments.clone(),
			}]
			.into_iter()
			.collect::<VecDeque<_>>(),
		);

		<PendingAvailability<Test>>::insert(
			&chain_b,
			[CandidatePendingAvailability {
				core: CoreIndex::from(1),
				hash: candidate.hash(),
				descriptor: candidate.descriptor,
				availability_votes: default_availability_votes(),
				relay_parent_number: 6,
				backed_in_number: 7,
				backers: default_backing_bitfield(),
				backing_group: GroupIndex::from(1),
				commitments: candidate.commitments,
			}]
			.into_iter()
			.collect::<VecDeque<_>>(),
		);

		run_to_block(11, |_| None);

		assert_eq!(shared::Pallet::<Test>::session_index(), 5);

		assert!(<AvailabilityBitfields<Test>>::get(&ValidatorIndex(0)).is_some());
		assert!(<AvailabilityBitfields<Test>>::get(&ValidatorIndex(1)).is_some());
		assert!(<AvailabilityBitfields<Test>>::get(&ValidatorIndex(4)).is_some());

		assert!(<PendingAvailability<Test>>::get(&chain_a).is_some());
		assert!(<PendingAvailability<Test>>::get(&chain_b).is_some());

		run_to_block(12, |n| match n {
			12 => Some(SessionChangeNotification {
				validators: validator_public_new.clone(),
				queued: Vec::new(),
				prev_config: default_config(),
				new_config: default_config(),
				random_seed: Default::default(),
				session_index: 6,
			}),
			_ => None,
		});

		assert_eq!(shared::Pallet::<Test>::session_index(), 6);

		assert!(<AvailabilityBitfields<Test>>::get(&ValidatorIndex(0)).is_none());
		assert!(<AvailabilityBitfields<Test>>::get(&ValidatorIndex(1)).is_none());
		assert!(<AvailabilityBitfields<Test>>::get(&ValidatorIndex(4)).is_none());

		assert!(<PendingAvailability<Test>>::get(&chain_a).is_none());
		assert!(<PendingAvailability<Test>>::get(&chain_b).is_none());

		assert!(<AvailabilityBitfields<Test>>::iter().collect::<Vec<_>>().is_empty());
		assert!(<PendingAvailability<Test>>::iter().collect::<Vec<_>>().is_empty());
	});
}

/// Assert that the encoding of a known `AggregateMessageOrigin` did not change.
#[test]
fn aggregate_origin_decode_regression_check() {
	let ump = AggregateMessageOrigin::Ump(UmpQueueId::Para(u32::MAX.into()));
	let raw = (0u8, 0u8, u32::MAX).encode();
	let decoded = AggregateMessageOrigin::decode_all(&mut &raw[..]);
	assert_eq!(decoded, Ok(ump), "Migration needed for AggregateMessageOrigin");
}

#[test]
fn para_upgrade_delay_scheduled_from_inclusion() {
	let chain_a = ParaId::from(1_u32);

	// The block number of the relay-parent for testing.
	const RELAY_PARENT_NUM: BlockNumber = 4;

	let paras = vec![(chain_a, ParaKind::Parachain)];
	let validators = vec![
		Sr25519Keyring::Alice,
		Sr25519Keyring::Bob,
		Sr25519Keyring::Charlie,
		Sr25519Keyring::Dave,
		Sr25519Keyring::Ferdie,
	];
	let keystore: KeystorePtr = Arc::new(LocalKeystore::in_memory());
	for validator in validators.iter() {
		Keystore::sr25519_generate_new(
			&*keystore,
			PARACHAIN_KEY_TYPE_ID,
			Some(&validator.to_seed()),
		)
		.unwrap();
	}
	let validator_public = validator_pubkeys(&validators);

	new_test_ext(genesis_config(paras)).execute_with(|| {
		shared::Pallet::<Test>::set_active_validators_ascending(validator_public.clone());
		shared::Pallet::<Test>::set_session_index(5);

		let new_validation_code: ValidationCode = vec![9, 8, 7, 6, 5, 4, 3, 2, 1].into();
		let new_validation_code_hash = new_validation_code.hash();

		// Otherwise upgrade is no-op.
		assert_ne!(new_validation_code, dummy_validation_code());

		run_to_block(5, |_| None);

		let signing_context =
			SigningContext { parent_hash: System::parent_hash(), session_index: 5 };

		let group_validators = |group_index: GroupIndex| {
			match group_index {
				group_index if group_index == GroupIndex::from(0) => Some(vec![0, 1, 2, 3, 4]),
				_ => panic!("Group index out of bounds for 1 parachain"),
			}
			.map(|vs| vs.into_iter().map(ValidatorIndex).collect::<Vec<_>>())
		};

		// When processing candidates, we compute the group index from scheduler.
		let validator_groups = vec![vec![
			ValidatorIndex(0),
			ValidatorIndex(1),
			ValidatorIndex(2),
			ValidatorIndex(3),
			ValidatorIndex(4),
		]];
		Scheduler::set_validator_groups(validator_groups);

		let core_lookup = |core| match core {
			core if core == CoreIndex::from(0) => Some(chain_a),
			_ => None,
		};

		let allowed_relay_parents = default_allowed_relay_parent_tracker();

		let chain_a_assignment = (chain_a, CoreIndex::from(0));
		let mut candidate_a = TestCandidateBuilder {
			para_id: chain_a,
			relay_parent: System::parent_hash(),
			pov_hash: Hash::repeat_byte(1),
			persisted_validation_data_hash: make_vdata_hash(chain_a).unwrap(),
			new_validation_code: Some(new_validation_code.clone()),
			hrmp_watermark: RELAY_PARENT_NUM,
			..Default::default()
		}
		.build();
		collator_sign_candidate(Sr25519Keyring::One, &mut candidate_a);

		let backed_a = back_candidate(
			candidate_a.clone(),
			&validators,
			group_validators(GroupIndex::from(0)).unwrap().as_ref(),
			&keystore,
			&signing_context,
			BackingKind::Threshold,
			None,
		);
		let mut overlay = PendingAvailabilityOverlay::<Test>::new();
		let ProcessedCandidates { core_indices: occupied_cores, .. } =
			ParaInclusion::process_candidates(
				&allowed_relay_parents,
				&vec![(chain_a_assignment.0, vec![(backed_a, chain_a_assignment.1)])]
					.into_iter()
					.collect::<BTreeMap<_, _>>(),
				&group_validators,
				false,
				&mut overlay,
			)
			.expect("candidates scheduled, in order, and backed");

		assert_eq!(occupied_cores, vec![(CoreIndex::from(0), chain_a)]);

		// Run a couple of blocks before the inclusion.
		run_to_block(7, |_| None);

		let mut bare_bitfield = default_bitfield();
		*bare_bitfield.0.get_mut(0).unwrap() = true;

		let signed_bitfields = validators
			.iter()
			.enumerate()
			.map(|(i, key)| {
				sign_bitfield(
					&keystore,
					key,
					ValidatorIndex(i as _),
					bare_bitfield.clone(),
					&signing_context,
				)
				.into()
			})
			.collect::<Vec<_>>();

		let checked_bitfields = simple_sanitize_bitfields(
			signed_bitfields,
			DisputedBitfield::zeros(expected_bits()),
			expected_bits(),
		);

		let v = process_bitfields(checked_bitfields, core_lookup, &mut overlay);
		assert_eq!(vec![(CoreIndex(0), candidate_a.hash())], v);

		// Write back to storage only keys that have been updated or deleted.
		for (para_id, candidates) in overlay.into_iter() {
			<PendingAvailability<Test>>::set(para_id, candidates);
		}
		assert!(<PendingAvailability<Test>>::get(&chain_a).unwrap().is_empty());

		let active_vote_state = paras::Pallet::<Test>::active_vote_state(&new_validation_code_hash)
			.expect("prechecking must be initiated");

		let cause = &active_vote_state.causes()[0];
		// Upgrade block is the block of inclusion, not candidate's parent.
		assert_matches!(cause,
			paras::PvfCheckCause::Upgrade { id, included_at, set_go_ahead: SetGoAhead::Yes }
				if id == &chain_a && included_at == &7
		);
	});
}<|MERGE_RESOLUTION|>--- conflicted
+++ resolved
@@ -396,8 +396,10 @@
 	let mut config = genesis_config(paras);
 	config.configuration.config.scheduler_params.group_rotation_frequency = 3;
 	new_test_ext(config).execute_with(|| {
+		let mut overlay = PendingAvailabilityOverlay::<Test>::new();
+
 		let timed_out_cores =
-			ParaInclusion::collect_timedout(Scheduler::availability_timeout_predicate());
+			ParaInclusion::collect_timedout(Scheduler::availability_timeout_predicate(), &mut overlay);
 		assert!(timed_out_cores.is_empty());
 
 		let make_candidate = |core_index: u32, timed_out: bool| {
@@ -468,9 +470,16 @@
 		assert_eq!(<PendingAvailability<Test>>::get(&chain_e).unwrap().len(), 3);
 		assert_eq!(<PendingAvailability<Test>>::get(&chain_f).unwrap().len(), 3);
 
+		let mut overlay = PendingAvailabilityOverlay::<Test>::new();
+
 		let timed_out_cores =
-			ParaInclusion::collect_timedout(Scheduler::availability_timeout_predicate());
-
+			ParaInclusion::collect_timedout(Scheduler::availability_timeout_predicate(), &mut overlay);
+		// Write back to storage only keys that have been updated or deleted.
+		
+		for (para_id, candidates) in overlay.into_iter() {
+			<PendingAvailability<Test>>::set(para_id, candidates);
+		}
+		
 		assert_eq!(
 			timed_out_cores,
 			vec![
@@ -529,11 +538,14 @@
 	let mut config = genesis_config(paras);
 	config.configuration.config.scheduler_params.group_rotation_frequency = 3;
 	new_test_ext(config).execute_with(|| {
-		let disputed_cores = ParaInclusion::collect_disputed(&BTreeSet::new()).collect::<Vec<_>>();
+		let mut overlay = PendingAvailabilityOverlay::<Test>::new();
+
+		let disputed_cores = ParaInclusion::collect_disputed(&BTreeSet::new(), &mut overlay).collect::<Vec<_>>();
 		assert!(disputed_cores.is_empty());
 
 		let disputed_cores = ParaInclusion::collect_disputed(
 			&[CandidateHash::default()].into_iter().collect::<BTreeSet<_>>(),
+			&mut overlay
 		)
 		.collect::<Vec<_>>();
 		assert!(disputed_cores.is_empty());
@@ -605,6 +617,7 @@
 		assert_eq!(<PendingAvailability<Test>>::get(&chain_e).unwrap().len(), 3);
 		assert_eq!(<PendingAvailability<Test>>::get(&chain_f).unwrap().len(), 3);
 
+		let mut overlay = PendingAvailabilityOverlay::<Test>::new();
 		let disputed_candidates = [
 			CandidateHash(Hash::from_low_u64_be(0)),
 			CandidateHash(Hash::from_low_u64_be(2)),
@@ -614,11 +627,8 @@
 		]
 		.into_iter()
 		.collect::<BTreeSet<_>>();
-		let disputed_cores = ParaInclusion::collect_disputed(&disputed_candidates);
-
-<<<<<<< HEAD
-		let mut overlay = PendingAvailabilityOverlay::<Test>::new();
-=======
+		let disputed_cores = ParaInclusion::collect_disputed(&disputed_candidates, &mut overlay);
+
 		assert_eq!(
 			disputed_cores.map(|(core, _)| core).collect::<Vec<_>>(),
 			vec![
@@ -631,7 +641,6 @@
 				CoreIndex(8),
 			]
 		);
->>>>>>> a8c10be0
 
 		ParaInclusion::collect_timedout(Scheduler::availability_timeout_predicate(), &mut overlay);
 
@@ -1071,20 +1080,15 @@
 		);
 		assert_eq!(checked_bitfields.len(), old_len, "No bitfields should have been filtered!");
 
-<<<<<<< HEAD
+		
 		let mut overlay = PendingAvailabilityOverlay::<Test>::new();
-
-		// only chain A's core is freed.
+		
+		// only chain A's core and candidate's C1 core are freed.
 		let v = process_bitfields(checked_bitfields, core_lookup, &mut overlay);
-
 		for (para_id, candidates) in overlay.into_iter() {
 			<PendingAvailability<Test>>::set(para_id, candidates);
 		}
 
-		assert_eq!(vec![(CoreIndex(0), candidate_a.hash())], v);
-=======
-		// only chain A's core and candidate's C1 core are freed.
-		let v = process_bitfields(checked_bitfields, core_lookup);
 		assert_eq!(
 			vec![(CoreIndex(0), candidate_a.hash()), (CoreIndex(2), candidate_c_1.hash())],
 			v
@@ -1098,7 +1102,6 @@
 
 			votes
 		};
->>>>>>> a8c10be0
 
 		assert!(<PendingAvailability<Test>>::get(&chain_a).unwrap().is_empty());
 		assert_eq!(
@@ -1163,11 +1166,17 @@
 		);
 		assert_eq!(checked_bitfields.len(), old_len, "No bitfields should have been filtered!");
 
-		let v = process_bitfields(checked_bitfields, core_lookup);
+		let mut overlay = PendingAvailabilityOverlay::<Test>::new();
+
+		let v = process_bitfields(checked_bitfields, core_lookup, &mut overlay);
 		assert_eq!(
 			vec![(CoreIndex(3), candidate_c_2.hash()), (CoreIndex(4), candidate_c_3.hash())],
 			v
 		);
+
+		for (para_id, candidates) in overlay.into_iter() {
+			<PendingAvailability<Test>>::set(para_id, candidates);
+		}
 
 		assert!(<PendingAvailability<Test>>::get(&chain_a).unwrap().is_empty());
 		assert_eq!(
