// Copyright (C) Parity Technologies (UK) Ltd.
// This file is part of Polkadot.

// Substrate is free software: you can redistribute it and/or modify
// it under the terms of the GNU General Public License as published by
// the Free Software Foundation, either version 3 of the License, or
// (at your option) any later version.

// Substrate is distributed in the hope that it will be useful,
// but WITHOUT ANY WARRANTY; without even the implied warranty of
// MERCHANTABILITY or FITNESS FOR A PARTICULAR PURPOSE.  See the
// GNU General Public License for more details.

// You should have received a copy of the GNU General Public License
// along with Substrate.  If not, see <http://www.gnu.org/licenses/>.

//! Pallet to process claims from Ethereum addresses.

use frame_support::{
	ensure,
	traits::{Currency, Get, IsSubType, VestingSchedule},
	weights::Weight,
	DefaultNoBound,
};
pub use pallet::*;
use parity_scale_codec::{Decode, Encode};
use primitives::ValidityError;
use scale_info::TypeInfo;
use serde::{self, Deserialize, Deserializer, Serialize, Serializer};
use sp_io::{crypto::secp256k1_ecdsa_recover, hashing::keccak_256};
use sp_runtime::{
	impl_tx_ext_default,
	traits::{
		AsSystemOriginSigner, CheckedSub, DispatchInfoOf, Dispatchable, TransactionExtension,
		TransactionExtensionBase, Zero,
	},
	transaction_validity::{
		InvalidTransaction, TransactionValidity, TransactionValidityError, ValidTransaction,
	},
	RuntimeDebug,
};
#[cfg(not(feature = "std"))]
use sp_std::alloc::{format, string::String};
use sp_std::{fmt::Debug, prelude::*};

type CurrencyOf<T> = <<T as Config>::VestingSchedule as VestingSchedule<
	<T as frame_system::Config>::AccountId,
>>::Currency;
type BalanceOf<T> = <CurrencyOf<T> as Currency<<T as frame_system::Config>::AccountId>>::Balance;

pub trait WeightInfo {
	fn claim() -> Weight;
	fn mint_claim() -> Weight;
	fn claim_attest() -> Weight;
	fn attest() -> Weight;
	fn move_claim() -> Weight;
	fn prevalidate_attests() -> Weight;
}

pub struct TestWeightInfo;
impl WeightInfo for TestWeightInfo {
	fn claim() -> Weight {
		Weight::zero()
	}
	fn mint_claim() -> Weight {
		Weight::zero()
	}
	fn claim_attest() -> Weight {
		Weight::zero()
	}
	fn attest() -> Weight {
		Weight::zero()
	}
	fn move_claim() -> Weight {
		Weight::zero()
	}
	fn prevalidate_attests() -> Weight {
		Weight::zero()
	}
}

/// The kind of statement an account needs to make for a claim to be valid.
#[derive(
	Encode, Decode, Clone, Copy, Eq, PartialEq, RuntimeDebug, TypeInfo, Serialize, Deserialize,
)]
pub enum StatementKind {
	/// Statement required to be made by non-SAFT holders.
	Regular,
	/// Statement required to be made by SAFT holders.
	Saft,
}

impl StatementKind {
	/// Convert this to the (English) statement it represents.
	pub fn to_text(self) -> &'static [u8] {
		match self {
			StatementKind::Regular =>
				&b"I hereby agree to the terms of the statement whose SHA-256 multihash is \
				Qmc1XYqT6S39WNp2UeiRUrZichUWUPpGEThDE6dAb3f6Ny. (This may be found at the URL: \
				https://statement.polkadot.network/regular.html)"[..],
			StatementKind::Saft =>
				&b"I hereby agree to the terms of the statement whose SHA-256 multihash is \
				QmXEkMahfhHJPzT3RjkXiZVFi77ZeVeuxtAjhojGRNYckz. (This may be found at the URL: \
				https://statement.polkadot.network/saft.html)"[..],
		}
	}
}

impl Default for StatementKind {
	fn default() -> Self {
		StatementKind::Regular
	}
}

/// An Ethereum address (i.e. 20 bytes, used to represent an Ethereum account).
///
/// This gets serialized to the 0x-prefixed hex representation.
#[derive(Clone, Copy, PartialEq, Eq, Encode, Decode, Default, RuntimeDebug, TypeInfo)]
pub struct EthereumAddress([u8; 20]);

impl Serialize for EthereumAddress {
	fn serialize<S>(&self, serializer: S) -> Result<S::Ok, S::Error>
	where
		S: Serializer,
	{
		let hex: String = rustc_hex::ToHex::to_hex(&self.0[..]);
		serializer.serialize_str(&format!("0x{}", hex))
	}
}

impl<'de> Deserialize<'de> for EthereumAddress {
	fn deserialize<D>(deserializer: D) -> Result<Self, D::Error>
	where
		D: Deserializer<'de>,
	{
		let base_string = String::deserialize(deserializer)?;
		let offset = if base_string.starts_with("0x") { 2 } else { 0 };
		let s = &base_string[offset..];
		if s.len() != 40 {
			Err(serde::de::Error::custom(
				"Bad length of Ethereum address (should be 42 including '0x')",
			))?;
		}
		let raw: Vec<u8> = rustc_hex::FromHex::from_hex(s)
			.map_err(|e| serde::de::Error::custom(format!("{:?}", e)))?;
		let mut r = Self::default();
		r.0.copy_from_slice(&raw);
		Ok(r)
	}
}

#[derive(Encode, Decode, Clone, TypeInfo)]
pub struct EcdsaSignature(pub [u8; 65]);

impl PartialEq for EcdsaSignature {
	fn eq(&self, other: &Self) -> bool {
		&self.0[..] == &other.0[..]
	}
}

impl sp_std::fmt::Debug for EcdsaSignature {
	fn fmt(&self, f: &mut sp_std::fmt::Formatter<'_>) -> sp_std::fmt::Result {
		write!(f, "EcdsaSignature({:?})", &self.0[..])
	}
}

#[frame_support::pallet]
pub mod pallet {
	use super::*;
	use frame_support::pallet_prelude::*;
	use frame_system::pallet_prelude::*;

	#[pallet::pallet]
	#[pallet::without_storage_info]
	pub struct Pallet<T>(_);

	#[cfg(feature = "runtime-benchmarks")]
	/// Helper trait to benchmark the `PrevalidateAttests` transaction extension.
	pub trait BenchmarkHelperTrait<RuntimeCall, DispatchInfo> {
		/// `Call` to be used when benchmarking the transaction extension.
		fn default_call_and_info() -> (RuntimeCall, DispatchInfo);
	}

	/// Configuration trait.
	#[pallet::config]
	pub trait Config: frame_system::Config {
		/// The overarching event type.
		type RuntimeEvent: From<Event<Self>> + IsType<<Self as frame_system::Config>::RuntimeEvent>;
		type VestingSchedule: VestingSchedule<Self::AccountId, Moment = BlockNumberFor<Self>>;
		#[pallet::constant]
		type Prefix: Get<&'static [u8]>;
		type MoveClaimOrigin: EnsureOrigin<Self::RuntimeOrigin>;
		type WeightInfo: WeightInfo;
		#[cfg(feature = "runtime-benchmarks")]
		/// Benchmark helper
		type BenchmarkHelper: BenchmarkHelperTrait<
			Self::RuntimeCall,
			DispatchInfoOf<Self::RuntimeCall>,
		>;
	}

	#[pallet::event]
	#[pallet::generate_deposit(pub(super) fn deposit_event)]
	pub enum Event<T: Config> {
		/// Someone claimed some DOTs.
		Claimed { who: T::AccountId, ethereum_address: EthereumAddress, amount: BalanceOf<T> },
	}

	#[pallet::error]
	pub enum Error<T> {
		/// Invalid Ethereum signature.
		InvalidEthereumSignature,
		/// Ethereum address has no claim.
		SignerHasNoClaim,
		/// Account ID sending transaction has no claim.
		SenderHasNoClaim,
		/// There's not enough in the pot to pay out some unvested amount. Generally implies a
		/// logic error.
		PotUnderflow,
		/// A needed statement was not included.
		InvalidStatement,
		/// The account already has a vested balance.
		VestedBalanceExists,
	}

	#[pallet::storage]
	#[pallet::getter(fn claims)]
	pub(super) type Claims<T: Config> = StorageMap<_, Identity, EthereumAddress, BalanceOf<T>>;

	#[pallet::storage]
	#[pallet::getter(fn total)]
	pub(super) type Total<T: Config> = StorageValue<_, BalanceOf<T>, ValueQuery>;

	/// Vesting schedule for a claim.
	/// First balance is the total amount that should be held for vesting.
	/// Second balance is how much should be unlocked per block.
	/// The block number is when the vesting should start.
	#[pallet::storage]
	#[pallet::getter(fn vesting)]
	pub(super) type Vesting<T: Config> =
		StorageMap<_, Identity, EthereumAddress, (BalanceOf<T>, BalanceOf<T>, BlockNumberFor<T>)>;

	/// The statement kind that must be signed, if any.
	#[pallet::storage]
	pub(super) type Signing<T> = StorageMap<_, Identity, EthereumAddress, StatementKind>;

	/// Pre-claimed Ethereum accounts, by the Account ID that they are claimed to.
	#[pallet::storage]
	pub(super) type Preclaims<T: Config> = StorageMap<_, Identity, T::AccountId, EthereumAddress>;

	#[pallet::genesis_config]
	#[derive(DefaultNoBound)]
	pub struct GenesisConfig<T: Config> {
		pub claims:
			Vec<(EthereumAddress, BalanceOf<T>, Option<T::AccountId>, Option<StatementKind>)>,
		pub vesting: Vec<(EthereumAddress, (BalanceOf<T>, BalanceOf<T>, BlockNumberFor<T>))>,
	}

	#[pallet::genesis_build]
	impl<T: Config> BuildGenesisConfig for GenesisConfig<T> {
		fn build(&self) {
			// build `Claims`
			self.claims.iter().map(|(a, b, _, _)| (*a, *b)).for_each(|(a, b)| {
				Claims::<T>::insert(a, b);
			});
			// build `Total`
			Total::<T>::put(
				self.claims
					.iter()
					.fold(Zero::zero(), |acc: BalanceOf<T>, &(_, b, _, _)| acc + b),
			);
			// build `Vesting`
			self.vesting.iter().for_each(|(k, v)| {
				Vesting::<T>::insert(k, v);
			});
			// build `Signing`
			self.claims
				.iter()
				.filter_map(|(a, _, _, s)| Some((*a, (*s)?)))
				.for_each(|(a, s)| {
					Signing::<T>::insert(a, s);
				});
			// build `Preclaims`
			self.claims.iter().filter_map(|(a, _, i, _)| Some((i.clone()?, *a))).for_each(
				|(i, a)| {
					Preclaims::<T>::insert(i, a);
				},
			);
		}
	}

	#[pallet::hooks]
	impl<T: Config> Hooks<BlockNumberFor<T>> for Pallet<T> {}

	#[pallet::call]
	impl<T: Config> Pallet<T> {
		/// Make a claim to collect your DOTs.
		///
		/// The dispatch origin for this call must be _None_.
		///
		/// Unsigned Validation:
		/// A call to claim is deemed valid if the signature provided matches
		/// the expected signed message of:
		///
		/// > Ethereum Signed Message:
		/// > (configured prefix string)(address)
		///
		/// and `address` matches the `dest` account.
		///
		/// Parameters:
		/// - `dest`: The destination account to payout the claim.
		/// - `ethereum_signature`: The signature of an ethereum signed message matching the format
		///   described above.
		///
		/// <weight>
		/// The weight of this call is invariant over the input parameters.
		/// Weight includes logic to validate unsigned `claim` call.
		///
		/// Total Complexity: O(1)
		/// </weight>
		#[pallet::call_index(0)]
		#[pallet::weight(T::WeightInfo::claim())]
		pub fn claim(
			origin: OriginFor<T>,
			dest: T::AccountId,
			ethereum_signature: EcdsaSignature,
		) -> DispatchResult {
			ensure_none(origin)?;

			let data = dest.using_encoded(to_ascii_hex);
			let signer = Self::eth_recover(&ethereum_signature, &data, &[][..])
				.ok_or(Error::<T>::InvalidEthereumSignature)?;
			ensure!(Signing::<T>::get(&signer).is_none(), Error::<T>::InvalidStatement);

			Self::process_claim(signer, dest)?;
			Ok(())
		}

		/// Mint a new claim to collect DOTs.
		///
		/// The dispatch origin for this call must be _Root_.
		///
		/// Parameters:
		/// - `who`: The Ethereum address allowed to collect this claim.
		/// - `value`: The number of DOTs that will be claimed.
		/// - `vesting_schedule`: An optional vesting schedule for these DOTs.
		///
		/// <weight>
		/// The weight of this call is invariant over the input parameters.
		/// We assume worst case that both vesting and statement is being inserted.
		///
		/// Total Complexity: O(1)
		/// </weight>
		#[pallet::call_index(1)]
		#[pallet::weight(T::WeightInfo::mint_claim())]
		pub fn mint_claim(
			origin: OriginFor<T>,
			who: EthereumAddress,
			value: BalanceOf<T>,
			vesting_schedule: Option<(BalanceOf<T>, BalanceOf<T>, BlockNumberFor<T>)>,
			statement: Option<StatementKind>,
		) -> DispatchResult {
			ensure_root(origin)?;

			<Total<T>>::mutate(|t| *t += value);
			<Claims<T>>::insert(who, value);
			if let Some(vs) = vesting_schedule {
				<Vesting<T>>::insert(who, vs);
			}
			if let Some(s) = statement {
				Signing::<T>::insert(who, s);
			}
			Ok(())
		}

		/// Make a claim to collect your DOTs by signing a statement.
		///
		/// The dispatch origin for this call must be _None_.
		///
		/// Unsigned Validation:
		/// A call to `claim_attest` is deemed valid if the signature provided matches
		/// the expected signed message of:
		///
		/// > Ethereum Signed Message:
		/// > (configured prefix string)(address)(statement)
		///
		/// and `address` matches the `dest` account; the `statement` must match that which is
		/// expected according to your purchase arrangement.
		///
		/// Parameters:
		/// - `dest`: The destination account to payout the claim.
		/// - `ethereum_signature`: The signature of an ethereum signed message matching the format
		///   described above.
		/// - `statement`: The identity of the statement which is being attested to in the
		///   signature.
		///
		/// <weight>
		/// The weight of this call is invariant over the input parameters.
		/// Weight includes logic to validate unsigned `claim_attest` call.
		///
		/// Total Complexity: O(1)
		/// </weight>
		#[pallet::call_index(2)]
		#[pallet::weight(T::WeightInfo::claim_attest())]
		pub fn claim_attest(
			origin: OriginFor<T>,
			dest: T::AccountId,
			ethereum_signature: EcdsaSignature,
			statement: Vec<u8>,
		) -> DispatchResult {
			ensure_none(origin)?;

			let data = dest.using_encoded(to_ascii_hex);
			let signer = Self::eth_recover(&ethereum_signature, &data, &statement)
				.ok_or(Error::<T>::InvalidEthereumSignature)?;
			if let Some(s) = Signing::<T>::get(signer) {
				ensure!(s.to_text() == &statement[..], Error::<T>::InvalidStatement);
			}
			Self::process_claim(signer, dest)?;
			Ok(())
		}

		/// Attest to a statement, needed to finalize the claims process.
		///
		/// WARNING: Insecure unless your chain includes `PrevalidateAttests` as a
		/// `TransactionExtension`.
		///
		/// Unsigned Validation:
		/// A call to attest is deemed valid if the sender has a `Preclaim` registered
		/// and provides a `statement` which is expected for the account.
		///
		/// Parameters:
		/// - `statement`: The identity of the statement which is being attested to in the
		///   signature.
		///
		/// <weight>
		/// The weight of this call is invariant over the input parameters.
		/// Weight includes logic to do pre-validation on `attest` call.
		///
		/// Total Complexity: O(1)
		/// </weight>
		#[pallet::call_index(3)]
		#[pallet::weight((
			T::WeightInfo::attest(),
			DispatchClass::Normal,
			Pays::No
		))]
		pub fn attest(origin: OriginFor<T>, statement: Vec<u8>) -> DispatchResult {
			let who = ensure_signed(origin)?;
			let signer = Preclaims::<T>::get(&who).ok_or(Error::<T>::SenderHasNoClaim)?;
			if let Some(s) = Signing::<T>::get(signer) {
				ensure!(s.to_text() == &statement[..], Error::<T>::InvalidStatement);
			}
			Self::process_claim(signer, who.clone())?;
			Preclaims::<T>::remove(&who);
			Ok(())
		}

		#[pallet::call_index(4)]
		#[pallet::weight(T::WeightInfo::move_claim())]
		pub fn move_claim(
			origin: OriginFor<T>,
			old: EthereumAddress,
			new: EthereumAddress,
			maybe_preclaim: Option<T::AccountId>,
		) -> DispatchResultWithPostInfo {
			T::MoveClaimOrigin::try_origin(origin).map(|_| ()).or_else(ensure_root)?;

			Claims::<T>::take(&old).map(|c| Claims::<T>::insert(&new, c));
			Vesting::<T>::take(&old).map(|c| Vesting::<T>::insert(&new, c));
			Signing::<T>::take(&old).map(|c| Signing::<T>::insert(&new, c));
			maybe_preclaim.map(|preclaim| {
				Preclaims::<T>::mutate(&preclaim, |maybe_o| {
					if maybe_o.as_ref().map_or(false, |o| o == &old) {
						*maybe_o = Some(new)
					}
				})
			});
			Ok(Pays::No.into())
		}
	}

	#[pallet::validate_unsigned]
	impl<T: Config> ValidateUnsigned for Pallet<T> {
		type Call = Call<T>;

		fn validate_unsigned(_source: TransactionSource, call: &Self::Call) -> TransactionValidity {
			const PRIORITY: u64 = 100;

			let (maybe_signer, maybe_statement) = match call {
				// <weight>
				// The weight of this logic is included in the `claim` dispatchable.
				// </weight>
				Call::claim { dest: account, ethereum_signature } => {
					let data = account.using_encoded(to_ascii_hex);
					(Self::eth_recover(&ethereum_signature, &data, &[][..]), None)
				},
				// <weight>
				// The weight of this logic is included in the `claim_attest` dispatchable.
				// </weight>
				Call::claim_attest { dest: account, ethereum_signature, statement } => {
					let data = account.using_encoded(to_ascii_hex);
					(
						Self::eth_recover(&ethereum_signature, &data, &statement),
						Some(statement.as_slice()),
					)
				},
				_ => return Err(InvalidTransaction::Call.into()),
			};

			let signer = maybe_signer.ok_or(InvalidTransaction::Custom(
				ValidityError::InvalidEthereumSignature.into(),
			))?;

			let e = InvalidTransaction::Custom(ValidityError::SignerHasNoClaim.into());
			ensure!(<Claims<T>>::contains_key(&signer), e);

			let e = InvalidTransaction::Custom(ValidityError::InvalidStatement.into());
			match Signing::<T>::get(signer) {
				None => ensure!(maybe_statement.is_none(), e),
				Some(s) => ensure!(Some(s.to_text()) == maybe_statement, e),
			}

			Ok(ValidTransaction {
				priority: PRIORITY,
				requires: vec![],
				provides: vec![("claims", signer).encode()],
				longevity: TransactionLongevity::max_value(),
				propagate: true,
			})
		}
	}
}

/// Converts the given binary data into ASCII-encoded hex. It will be twice the length.
fn to_ascii_hex(data: &[u8]) -> Vec<u8> {
	let mut r = Vec::with_capacity(data.len() * 2);
	let mut push_nibble = |n| r.push(if n < 10 { b'0' + n } else { b'a' - 10 + n });
	for &b in data.iter() {
		push_nibble(b / 16);
		push_nibble(b % 16);
	}
	r
}

impl<T: Config> Pallet<T> {
	// Constructs the message that Ethereum RPC's `personal_sign` and `eth_sign` would sign.
	fn ethereum_signable_message(what: &[u8], extra: &[u8]) -> Vec<u8> {
		let prefix = T::Prefix::get();
		let mut l = prefix.len() + what.len() + extra.len();
		let mut rev = Vec::new();
		while l > 0 {
			rev.push(b'0' + (l % 10) as u8);
			l /= 10;
		}
		let mut v = b"\x19Ethereum Signed Message:\n".to_vec();
		v.extend(rev.into_iter().rev());
		v.extend_from_slice(prefix);
		v.extend_from_slice(what);
		v.extend_from_slice(extra);
		v
	}

	// Attempts to recover the Ethereum address from a message signature signed by using
	// the Ethereum RPC's `personal_sign` and `eth_sign`.
	fn eth_recover(s: &EcdsaSignature, what: &[u8], extra: &[u8]) -> Option<EthereumAddress> {
		let msg = keccak_256(&Self::ethereum_signable_message(what, extra));
		let mut res = EthereumAddress::default();
		res.0
			.copy_from_slice(&keccak_256(&secp256k1_ecdsa_recover(&s.0, &msg).ok()?[..])[12..]);
		Some(res)
	}

	fn process_claim(signer: EthereumAddress, dest: T::AccountId) -> sp_runtime::DispatchResult {
		let balance_due = <Claims<T>>::get(&signer).ok_or(Error::<T>::SignerHasNoClaim)?;

		let new_total = Self::total().checked_sub(&balance_due).ok_or(Error::<T>::PotUnderflow)?;

		let vesting = Vesting::<T>::get(&signer);
		if vesting.is_some() && T::VestingSchedule::vesting_balance(&dest).is_some() {
			return Err(Error::<T>::VestedBalanceExists.into())
		}

		// We first need to deposit the balance to ensure that the account exists.
		let _ = CurrencyOf::<T>::deposit_creating(&dest, balance_due);

		// Check if this claim should have a vesting schedule.
		if let Some(vs) = vesting {
			// This can only fail if the account already has a vesting schedule,
			// but this is checked above.
			T::VestingSchedule::add_vesting_schedule(&dest, vs.0, vs.1, vs.2)
				.expect("No other vesting schedule exists, as checked above; qed");
		}

		<Total<T>>::put(new_total);
		<Claims<T>>::remove(&signer);
		<Vesting<T>>::remove(&signer);
		Signing::<T>::remove(&signer);

		// Let's deposit an event to let the outside world know this happened.
		Self::deposit_event(Event::<T>::Claimed {
			who: dest,
			ethereum_address: signer,
			amount: balance_due,
		});

		Ok(())
	}
}

/// Validate `attest` calls prior to execution. Needed to avoid a DoS attack since they are
/// otherwise free to place on chain.
#[derive(Encode, Decode, Clone, Eq, PartialEq, TypeInfo)]
#[scale_info(skip_type_params(T))]
pub struct PrevalidateAttests<T>(core::marker::PhantomData<fn(T)>);

impl<T: Config> Debug for PrevalidateAttests<T>
where
	<T as frame_system::Config>::RuntimeCall: IsSubType<Call<T>>,
{
	#[cfg(feature = "std")]
	fn fmt(&self, f: &mut sp_std::fmt::Formatter) -> sp_std::fmt::Result {
		write!(f, "PrevalidateAttests")
	}

	#[cfg(not(feature = "std"))]
	fn fmt(&self, _: &mut sp_std::fmt::Formatter) -> sp_std::fmt::Result {
		Ok(())
	}
}

impl<T: Config> PrevalidateAttests<T>
where
	<T as frame_system::Config>::RuntimeCall: IsSubType<Call<T>>,
{
	/// Create new `TransactionExtension` to check runtime version.
	pub fn new() -> Self {
		Self(sp_std::marker::PhantomData)
	}
}

impl<T: Config> TransactionExtensionBase for PrevalidateAttests<T>
where
	<T as frame_system::Config>::RuntimeCall: IsSubType<Call<T>>,
{
	const IDENTIFIER: &'static str = "PrevalidateAttests";
	type Implicit = ();
}

impl<T: Config, Context> TransactionExtension<T::RuntimeCall, Context> for PrevalidateAttests<T>
where
	<T as frame_system::Config>::RuntimeCall: IsSubType<Call<T>>,
	<<T as frame_system::Config>::RuntimeCall as Dispatchable>::RuntimeOrigin:
		AsSystemOriginSigner<T::AccountId> + Clone,
{
	type Pre = ();
	type Val = ();

	// <weight>
	// The weight of this logic is included in the `attest` dispatchable.
	// </weight>
	fn validate(
		&self,
		origin: <T::RuntimeCall as Dispatchable>::RuntimeOrigin,
		call: &T::RuntimeCall,
		_info: &DispatchInfoOf<T::RuntimeCall>,
		_len: usize,
		_context: &mut Context,
		_self_implicit: Self::Implicit,
		_inherited_implication: &impl Encode,
	) -> Result<
		(ValidTransaction, Self::Val, <T::RuntimeCall as Dispatchable>::RuntimeOrigin),
		TransactionValidityError,
	> {
		let who = origin.as_system_origin_signer().ok_or(InvalidTransaction::BadSigner)?;
		if let Some(local_call) = call.is_sub_type() {
			if let Call::attest { statement: attested_statement } = local_call {
				let signer = Preclaims::<T>::get(who)
					.ok_or(InvalidTransaction::Custom(ValidityError::SignerHasNoClaim.into()))?;
				if let Some(s) = Signing::<T>::get(signer) {
					let e = InvalidTransaction::Custom(ValidityError::InvalidStatement.into());
					ensure!(&attested_statement[..] == s.to_text(), e);
				}
			}
		}
		Ok((ValidTransaction::default(), (), origin))
	}
	impl_tx_ext_default!(T::RuntimeCall; Context; prepare);
}

#[cfg(any(test, feature = "runtime-benchmarks"))]
mod secp_utils {
	use super::*;

	pub fn public(secret: &libsecp256k1::SecretKey) -> libsecp256k1::PublicKey {
		libsecp256k1::PublicKey::from_secret_key(secret)
	}
	pub fn eth(secret: &libsecp256k1::SecretKey) -> EthereumAddress {
		let mut res = EthereumAddress::default();
		res.0.copy_from_slice(&keccak_256(&public(secret).serialize()[1..65])[12..]);
		res
	}
	pub fn sig<T: Config>(
		secret: &libsecp256k1::SecretKey,
		what: &[u8],
		extra: &[u8],
	) -> EcdsaSignature {
		let msg = keccak_256(&<super::Pallet<T>>::ethereum_signable_message(
			&to_ascii_hex(what)[..],
			extra,
		));
		let (sig, recovery_id) = libsecp256k1::sign(&libsecp256k1::Message::parse(&msg), secret);
		let mut r = [0u8; 65];
		r[0..64].copy_from_slice(&sig.serialize()[..]);
		r[64] = recovery_id.serialize();
		EcdsaSignature(r)
	}
}

#[cfg(test)]
pub(super) mod tests {
	use super::*;
	use hex_literal::hex;
	use secp_utils::*;

	use parity_scale_codec::Encode;
	// The testing primitives are very useful for avoiding having to work with signatures
	// or public keys. `u64` is used as the `AccountId` and no `Signature`s are required.
	use crate::claims;
	use claims::Call as ClaimsCall;
	use frame_support::{
		assert_err, assert_noop, assert_ok, derive_impl,
		dispatch::{GetDispatchInfo, Pays},
		ord_parameter_types, parameter_types,
		traits::{ConstU32, ExistenceRequirement, WithdrawReasons},
	};
	use pallet_balances;
	use sp_runtime::{
<<<<<<< HEAD
		traits::{BlakeTwo256, DispatchTransaction, Identity, IdentityLookup},
		transaction_validity::TransactionLongevity,
		BuildStorage,
		DispatchError::BadOrigin,
		TokenError,
=======
		traits::Identity, transaction_validity::TransactionLongevity, BuildStorage,
		DispatchError::BadOrigin, TokenError,
>>>>>>> a035dc9b
	};

	type Block = frame_system::mocking::MockBlock<Test>;

	frame_support::construct_runtime!(
		pub enum Test
		{
			System: frame_system,
			Balances: pallet_balances,
			Vesting: pallet_vesting,
			Claims: claims,
		}
	);

	#[derive_impl(frame_system::config_preludes::TestDefaultConfig as frame_system::DefaultConfig)]
	impl frame_system::Config for Test {
		type RuntimeOrigin = RuntimeOrigin;
		type RuntimeCall = RuntimeCall;
		type Block = Block;
		type RuntimeEvent = RuntimeEvent;
		type AccountData = pallet_balances::AccountData<u64>;
		type MaxConsumers = frame_support::traits::ConstU32<16>;
	}

	parameter_types! {
		pub const ExistentialDeposit: u64 = 1;
	}

	impl pallet_balances::Config for Test {
		type Balance = u64;
		type RuntimeEvent = RuntimeEvent;
		type DustRemoval = ();
		type ExistentialDeposit = ExistentialDeposit;
		type AccountStore = System;
		type MaxLocks = ();
		type MaxReserves = ();
		type ReserveIdentifier = [u8; 8];
		type WeightInfo = ();
		type RuntimeHoldReason = RuntimeHoldReason;
		type RuntimeFreezeReason = RuntimeFreezeReason;
		type FreezeIdentifier = ();
		type MaxFreezes = ConstU32<1>;
	}

	parameter_types! {
		pub const MinVestedTransfer: u64 = 1;
		pub UnvestedFundsAllowedWithdrawReasons: WithdrawReasons =
			WithdrawReasons::except(WithdrawReasons::TRANSFER | WithdrawReasons::RESERVE);
	}

	impl pallet_vesting::Config for Test {
		type RuntimeEvent = RuntimeEvent;
		type Currency = Balances;
		type BlockNumberToBalance = Identity;
		type MinVestedTransfer = MinVestedTransfer;
		type WeightInfo = ();
		type UnvestedFundsAllowedWithdrawReasons = UnvestedFundsAllowedWithdrawReasons;
		type BlockNumberProvider = System;
		const MAX_VESTING_SCHEDULES: u32 = 28;
	}

	parameter_types! {
		pub Prefix: &'static [u8] = b"Pay RUSTs to the TEST account:";
	}
	ord_parameter_types! {
		pub const Six: u64 = 6;
	}

	impl Config for Test {
		type RuntimeEvent = RuntimeEvent;
		type VestingSchedule = Vesting;
		type Prefix = Prefix;
		type MoveClaimOrigin = frame_system::EnsureSignedBy<Six, u64>;
		type WeightInfo = TestWeightInfo;
		#[cfg(feature = "runtime-benchmarks")]
		type BenchmarkHelper = ();
	}

	#[cfg(feature = "runtime-benchmarks")]
	impl BenchmarkHelperTrait<RuntimeCall, DispatchInfoOf<RuntimeCall>> for () {
		fn default_call_and_info() -> (RuntimeCall, DispatchInfoOf<RuntimeCall>) {
			let call = RuntimeCall::Claims(crate::claims::Call::attest {
				statement: StatementKind::Regular.to_text().to_vec(),
			});
			let info = call.get_dispatch_info();
			(call, info)
		}
	}

	fn alice() -> libsecp256k1::SecretKey {
		libsecp256k1::SecretKey::parse(&keccak_256(b"Alice")).unwrap()
	}
	fn bob() -> libsecp256k1::SecretKey {
		libsecp256k1::SecretKey::parse(&keccak_256(b"Bob")).unwrap()
	}
	fn dave() -> libsecp256k1::SecretKey {
		libsecp256k1::SecretKey::parse(&keccak_256(b"Dave")).unwrap()
	}
	fn eve() -> libsecp256k1::SecretKey {
		libsecp256k1::SecretKey::parse(&keccak_256(b"Eve")).unwrap()
	}
	fn frank() -> libsecp256k1::SecretKey {
		libsecp256k1::SecretKey::parse(&keccak_256(b"Frank")).unwrap()
	}

	// This function basically just builds a genesis storage key/value store according to
	// our desired mockup.
	pub fn new_test_ext() -> sp_io::TestExternalities {
		let mut t = frame_system::GenesisConfig::<Test>::default().build_storage().unwrap();
		// We use default for brevity, but you can configure as desired if needed.
		pallet_balances::GenesisConfig::<Test>::default()
			.assimilate_storage(&mut t)
			.unwrap();
		claims::GenesisConfig::<Test> {
			claims: vec![
				(eth(&alice()), 100, None, None),
				(eth(&dave()), 200, None, Some(StatementKind::Regular)),
				(eth(&eve()), 300, Some(42), Some(StatementKind::Saft)),
				(eth(&frank()), 400, Some(43), None),
			],
			vesting: vec![(eth(&alice()), (50, 10, 1))],
		}
		.assimilate_storage(&mut t)
		.unwrap();
		t.into()
	}

	fn total_claims() -> u64 {
		100 + 200 + 300 + 400
	}

	#[test]
	fn basic_setup_works() {
		new_test_ext().execute_with(|| {
			assert_eq!(Claims::total(), total_claims());
			assert_eq!(Claims::claims(&eth(&alice())), Some(100));
			assert_eq!(Claims::claims(&eth(&dave())), Some(200));
			assert_eq!(Claims::claims(&eth(&eve())), Some(300));
			assert_eq!(Claims::claims(&eth(&frank())), Some(400));
			assert_eq!(Claims::claims(&EthereumAddress::default()), None);
			assert_eq!(Claims::vesting(&eth(&alice())), Some((50, 10, 1)));
		});
	}

	#[test]
	fn serde_works() {
		let x = EthereumAddress(hex!["0123456789abcdef0123456789abcdef01234567"]);
		let y = serde_json::to_string(&x).unwrap();
		assert_eq!(y, "\"0x0123456789abcdef0123456789abcdef01234567\"");
		let z: EthereumAddress = serde_json::from_str(&y).unwrap();
		assert_eq!(x, z);
	}

	#[test]
	fn claiming_works() {
		new_test_ext().execute_with(|| {
			assert_eq!(Balances::free_balance(42), 0);
			assert_ok!(Claims::claim(
				RuntimeOrigin::none(),
				42,
				sig::<Test>(&alice(), &42u64.encode(), &[][..])
			));
			assert_eq!(Balances::free_balance(&42), 100);
			assert_eq!(Vesting::vesting_balance(&42), Some(50));
			assert_eq!(Claims::total(), total_claims() - 100);
		});
	}

	#[test]
	fn basic_claim_moving_works() {
		new_test_ext().execute_with(|| {
			assert_eq!(Balances::free_balance(42), 0);
			assert_noop!(
				Claims::move_claim(RuntimeOrigin::signed(1), eth(&alice()), eth(&bob()), None),
				BadOrigin
			);
			assert_ok!(Claims::move_claim(
				RuntimeOrigin::signed(6),
				eth(&alice()),
				eth(&bob()),
				None
			));
			assert_noop!(
				Claims::claim(
					RuntimeOrigin::none(),
					42,
					sig::<Test>(&alice(), &42u64.encode(), &[][..])
				),
				Error::<Test>::SignerHasNoClaim
			);
			assert_ok!(Claims::claim(
				RuntimeOrigin::none(),
				42,
				sig::<Test>(&bob(), &42u64.encode(), &[][..])
			));
			assert_eq!(Balances::free_balance(&42), 100);
			assert_eq!(Vesting::vesting_balance(&42), Some(50));
			assert_eq!(Claims::total(), total_claims() - 100);
		});
	}

	#[test]
	fn claim_attest_moving_works() {
		new_test_ext().execute_with(|| {
			assert_ok!(Claims::move_claim(
				RuntimeOrigin::signed(6),
				eth(&dave()),
				eth(&bob()),
				None
			));
			let s = sig::<Test>(&bob(), &42u64.encode(), StatementKind::Regular.to_text());
			assert_ok!(Claims::claim_attest(
				RuntimeOrigin::none(),
				42,
				s,
				StatementKind::Regular.to_text().to_vec()
			));
			assert_eq!(Balances::free_balance(&42), 200);
		});
	}

	#[test]
	fn attest_moving_works() {
		new_test_ext().execute_with(|| {
			assert_ok!(Claims::move_claim(
				RuntimeOrigin::signed(6),
				eth(&eve()),
				eth(&bob()),
				Some(42)
			));
			assert_ok!(Claims::attest(
				RuntimeOrigin::signed(42),
				StatementKind::Saft.to_text().to_vec()
			));
			assert_eq!(Balances::free_balance(&42), 300);
		});
	}

	#[test]
	fn claiming_does_not_bypass_signing() {
		new_test_ext().execute_with(|| {
			assert_ok!(Claims::claim(
				RuntimeOrigin::none(),
				42,
				sig::<Test>(&alice(), &42u64.encode(), &[][..])
			));
			assert_noop!(
				Claims::claim(
					RuntimeOrigin::none(),
					42,
					sig::<Test>(&dave(), &42u64.encode(), &[][..])
				),
				Error::<Test>::InvalidStatement,
			);
			assert_noop!(
				Claims::claim(
					RuntimeOrigin::none(),
					42,
					sig::<Test>(&eve(), &42u64.encode(), &[][..])
				),
				Error::<Test>::InvalidStatement,
			);
			assert_ok!(Claims::claim(
				RuntimeOrigin::none(),
				42,
				sig::<Test>(&frank(), &42u64.encode(), &[][..])
			));
		});
	}

	#[test]
	fn attest_claiming_works() {
		new_test_ext().execute_with(|| {
			assert_eq!(Balances::free_balance(42), 0);
			let s = sig::<Test>(&dave(), &42u64.encode(), StatementKind::Saft.to_text());
			let r = Claims::claim_attest(
				RuntimeOrigin::none(),
				42,
				s.clone(),
				StatementKind::Saft.to_text().to_vec(),
			);
			assert_noop!(r, Error::<Test>::InvalidStatement);

			let r = Claims::claim_attest(
				RuntimeOrigin::none(),
				42,
				s,
				StatementKind::Regular.to_text().to_vec(),
			);
			assert_noop!(r, Error::<Test>::SignerHasNoClaim);
			// ^^^ we use ecdsa_recover, so an invalid signature just results in a random signer id
			// being recovered, which realistically will never have a claim.

			let s = sig::<Test>(&dave(), &42u64.encode(), StatementKind::Regular.to_text());
			assert_ok!(Claims::claim_attest(
				RuntimeOrigin::none(),
				42,
				s,
				StatementKind::Regular.to_text().to_vec()
			));
			assert_eq!(Balances::free_balance(&42), 200);
			assert_eq!(Claims::total(), total_claims() - 200);

			let s = sig::<Test>(&dave(), &42u64.encode(), StatementKind::Regular.to_text());
			let r = Claims::claim_attest(
				RuntimeOrigin::none(),
				42,
				s,
				StatementKind::Regular.to_text().to_vec(),
			);
			assert_noop!(r, Error::<Test>::SignerHasNoClaim);
		});
	}

	#[test]
	fn attesting_works() {
		new_test_ext().execute_with(|| {
			assert_eq!(Balances::free_balance(42), 0);
			assert_noop!(
				Claims::attest(RuntimeOrigin::signed(69), StatementKind::Saft.to_text().to_vec()),
				Error::<Test>::SenderHasNoClaim
			);
			assert_noop!(
				Claims::attest(
					RuntimeOrigin::signed(42),
					StatementKind::Regular.to_text().to_vec()
				),
				Error::<Test>::InvalidStatement
			);
			assert_ok!(Claims::attest(
				RuntimeOrigin::signed(42),
				StatementKind::Saft.to_text().to_vec()
			));
			assert_eq!(Balances::free_balance(&42), 300);
			assert_eq!(Claims::total(), total_claims() - 300);
		});
	}

	#[test]
	fn claim_cannot_clobber_preclaim() {
		new_test_ext().execute_with(|| {
			assert_eq!(Balances::free_balance(42), 0);
			// Alice's claim is 100
			assert_ok!(Claims::claim(
				RuntimeOrigin::none(),
				42,
				sig::<Test>(&alice(), &42u64.encode(), &[][..])
			));
			assert_eq!(Balances::free_balance(&42), 100);
			// Eve's claim is 300 through Account 42
			assert_ok!(Claims::attest(
				RuntimeOrigin::signed(42),
				StatementKind::Saft.to_text().to_vec()
			));
			assert_eq!(Balances::free_balance(&42), 100 + 300);
			assert_eq!(Claims::total(), total_claims() - 400);
		});
	}

	#[test]
	fn valid_attest_transactions_are_free() {
		new_test_ext().execute_with(|| {
			let p = PrevalidateAttests::<Test>::new();
			let c = RuntimeCall::Claims(ClaimsCall::attest {
				statement: StatementKind::Saft.to_text().to_vec(),
			});
			let di = c.get_dispatch_info();
			assert_eq!(di.pays_fee, Pays::No);
			let r = p.validate_only(Some(42).into(), &c, &di, 20);
			assert_eq!(r.unwrap().0, ValidTransaction::default());
		});
	}

	#[test]
	fn invalid_attest_transactions_are_recognized() {
		new_test_ext().execute_with(|| {
			let p = PrevalidateAttests::<Test>::new();
			let c = RuntimeCall::Claims(ClaimsCall::attest {
				statement: StatementKind::Regular.to_text().to_vec(),
			});
			let di = c.get_dispatch_info();
			let r = p.validate_only(Some(42).into(), &c, &di, 20);
			assert!(r.is_err());
			let c = RuntimeCall::Claims(ClaimsCall::attest {
				statement: StatementKind::Saft.to_text().to_vec(),
			});
			let di = c.get_dispatch_info();
			let r = p.validate_only(Some(69).into(), &c, &di, 20);
			assert!(r.is_err());
		});
	}

	#[test]
	fn cannot_bypass_attest_claiming() {
		new_test_ext().execute_with(|| {
			assert_eq!(Balances::free_balance(42), 0);
			let s = sig::<Test>(&dave(), &42u64.encode(), &[]);
			let r = Claims::claim(RuntimeOrigin::none(), 42, s.clone());
			assert_noop!(r, Error::<Test>::InvalidStatement);
		});
	}

	#[test]
	fn add_claim_works() {
		new_test_ext().execute_with(|| {
			assert_noop!(
				Claims::mint_claim(RuntimeOrigin::signed(42), eth(&bob()), 200, None, None),
				sp_runtime::traits::BadOrigin,
			);
			assert_eq!(Balances::free_balance(42), 0);
			assert_noop!(
				Claims::claim(
					RuntimeOrigin::none(),
					69,
					sig::<Test>(&bob(), &69u64.encode(), &[][..])
				),
				Error::<Test>::SignerHasNoClaim,
			);
			assert_ok!(Claims::mint_claim(RuntimeOrigin::root(), eth(&bob()), 200, None, None));
			assert_eq!(Claims::total(), total_claims() + 200);
			assert_ok!(Claims::claim(
				RuntimeOrigin::none(),
				69,
				sig::<Test>(&bob(), &69u64.encode(), &[][..])
			));
			assert_eq!(Balances::free_balance(&69), 200);
			assert_eq!(Vesting::vesting_balance(&69), None);
			assert_eq!(Claims::total(), total_claims());
		});
	}

	#[test]
	fn add_claim_with_vesting_works() {
		new_test_ext().execute_with(|| {
			assert_noop!(
				Claims::mint_claim(
					RuntimeOrigin::signed(42),
					eth(&bob()),
					200,
					Some((50, 10, 1)),
					None
				),
				sp_runtime::traits::BadOrigin,
			);
			assert_eq!(Balances::free_balance(42), 0);
			assert_noop!(
				Claims::claim(
					RuntimeOrigin::none(),
					69,
					sig::<Test>(&bob(), &69u64.encode(), &[][..])
				),
				Error::<Test>::SignerHasNoClaim,
			);
			assert_ok!(Claims::mint_claim(
				RuntimeOrigin::root(),
				eth(&bob()),
				200,
				Some((50, 10, 1)),
				None
			));
			assert_ok!(Claims::claim(
				RuntimeOrigin::none(),
				69,
				sig::<Test>(&bob(), &69u64.encode(), &[][..])
			));
			assert_eq!(Balances::free_balance(&69), 200);
			assert_eq!(Vesting::vesting_balance(&69), Some(50));

			// Make sure we can not transfer the vested balance.
			assert_err!(
				<Balances as Currency<_>>::transfer(
					&69,
					&80,
					180,
					ExistenceRequirement::AllowDeath
				),
				TokenError::Frozen,
			);
		});
	}

	#[test]
	fn add_claim_with_statement_works() {
		new_test_ext().execute_with(|| {
			assert_noop!(
				Claims::mint_claim(
					RuntimeOrigin::signed(42),
					eth(&bob()),
					200,
					None,
					Some(StatementKind::Regular)
				),
				sp_runtime::traits::BadOrigin,
			);
			assert_eq!(Balances::free_balance(42), 0);
			let signature = sig::<Test>(&bob(), &69u64.encode(), StatementKind::Regular.to_text());
			assert_noop!(
				Claims::claim_attest(
					RuntimeOrigin::none(),
					69,
					signature.clone(),
					StatementKind::Regular.to_text().to_vec()
				),
				Error::<Test>::SignerHasNoClaim
			);
			assert_ok!(Claims::mint_claim(
				RuntimeOrigin::root(),
				eth(&bob()),
				200,
				None,
				Some(StatementKind::Regular)
			));
			assert_noop!(
				Claims::claim_attest(RuntimeOrigin::none(), 69, signature.clone(), vec![],),
				Error::<Test>::SignerHasNoClaim
			);
			assert_ok!(Claims::claim_attest(
				RuntimeOrigin::none(),
				69,
				signature.clone(),
				StatementKind::Regular.to_text().to_vec()
			));
			assert_eq!(Balances::free_balance(&69), 200);
		});
	}

	#[test]
	fn origin_signed_claiming_fail() {
		new_test_ext().execute_with(|| {
			assert_eq!(Balances::free_balance(42), 0);
			assert_err!(
				Claims::claim(
					RuntimeOrigin::signed(42),
					42,
					sig::<Test>(&alice(), &42u64.encode(), &[][..])
				),
				sp_runtime::traits::BadOrigin,
			);
		});
	}

	#[test]
	fn double_claiming_doesnt_work() {
		new_test_ext().execute_with(|| {
			assert_eq!(Balances::free_balance(42), 0);
			assert_ok!(Claims::claim(
				RuntimeOrigin::none(),
				42,
				sig::<Test>(&alice(), &42u64.encode(), &[][..])
			));
			assert_noop!(
				Claims::claim(
					RuntimeOrigin::none(),
					42,
					sig::<Test>(&alice(), &42u64.encode(), &[][..])
				),
				Error::<Test>::SignerHasNoClaim
			);
		});
	}

	#[test]
	fn claiming_while_vested_doesnt_work() {
		new_test_ext().execute_with(|| {
			CurrencyOf::<Test>::make_free_balance_be(&69, total_claims());
			assert_eq!(Balances::free_balance(69), total_claims());
			// A user is already vested
			assert_ok!(<Test as Config>::VestingSchedule::add_vesting_schedule(
				&69,
				total_claims(),
				100,
				10
			));
			assert_ok!(Claims::mint_claim(
				RuntimeOrigin::root(),
				eth(&bob()),
				200,
				Some((50, 10, 1)),
				None
			));
			// New total
			assert_eq!(Claims::total(), total_claims() + 200);

			// They should not be able to claim
			assert_noop!(
				Claims::claim(
					RuntimeOrigin::none(),
					69,
					sig::<Test>(&bob(), &69u64.encode(), &[][..])
				),
				Error::<Test>::VestedBalanceExists,
			);
		});
	}

	#[test]
	fn non_sender_sig_doesnt_work() {
		new_test_ext().execute_with(|| {
			assert_eq!(Balances::free_balance(42), 0);
			assert_noop!(
				Claims::claim(
					RuntimeOrigin::none(),
					42,
					sig::<Test>(&alice(), &69u64.encode(), &[][..])
				),
				Error::<Test>::SignerHasNoClaim
			);
		});
	}

	#[test]
	fn non_claimant_doesnt_work() {
		new_test_ext().execute_with(|| {
			assert_eq!(Balances::free_balance(42), 0);
			assert_noop!(
				Claims::claim(
					RuntimeOrigin::none(),
					42,
					sig::<Test>(&bob(), &69u64.encode(), &[][..])
				),
				Error::<Test>::SignerHasNoClaim
			);
		});
	}

	#[test]
	fn real_eth_sig_works() {
		new_test_ext().execute_with(|| {
			// "Pay RUSTs to the TEST account:2a00000000000000"
			let sig = hex!["444023e89b67e67c0562ed0305d252a5dd12b2af5ac51d6d3cb69a0b486bc4b3191401802dc29d26d586221f7256cd3329fe82174bdf659baea149a40e1c495d1c"];
			let sig = EcdsaSignature(sig);
			let who = 42u64.using_encoded(to_ascii_hex);
			let signer = Claims::eth_recover(&sig, &who, &[][..]).unwrap();
			assert_eq!(signer.0, hex!["6d31165d5d932d571f3b44695653b46dcc327e84"]);
		});
	}

	#[test]
	fn validate_unsigned_works() {
		use sp_runtime::traits::ValidateUnsigned;
		let source = sp_runtime::transaction_validity::TransactionSource::External;

		new_test_ext().execute_with(|| {
			assert_eq!(
				<Pallet<Test>>::validate_unsigned(
					source,
					&ClaimsCall::claim {
						dest: 1,
						ethereum_signature: sig::<Test>(&alice(), &1u64.encode(), &[][..])
					}
				),
				Ok(ValidTransaction {
					priority: 100,
					requires: vec![],
					provides: vec![("claims", eth(&alice())).encode()],
					longevity: TransactionLongevity::max_value(),
					propagate: true,
				})
			);
			assert_eq!(
				<Pallet<Test>>::validate_unsigned(
					source,
					&ClaimsCall::claim { dest: 0, ethereum_signature: EcdsaSignature([0; 65]) }
				),
				InvalidTransaction::Custom(ValidityError::InvalidEthereumSignature.into()).into(),
			);
			assert_eq!(
				<Pallet<Test>>::validate_unsigned(
					source,
					&ClaimsCall::claim {
						dest: 1,
						ethereum_signature: sig::<Test>(&bob(), &1u64.encode(), &[][..])
					}
				),
				InvalidTransaction::Custom(ValidityError::SignerHasNoClaim.into()).into(),
			);
			let s = sig::<Test>(&dave(), &1u64.encode(), StatementKind::Regular.to_text());
			let call = ClaimsCall::claim_attest {
				dest: 1,
				ethereum_signature: s,
				statement: StatementKind::Regular.to_text().to_vec(),
			};
			assert_eq!(
				<Pallet<Test>>::validate_unsigned(source, &call),
				Ok(ValidTransaction {
					priority: 100,
					requires: vec![],
					provides: vec![("claims", eth(&dave())).encode()],
					longevity: TransactionLongevity::max_value(),
					propagate: true,
				})
			);
			assert_eq!(
				<Pallet<Test>>::validate_unsigned(
					source,
					&ClaimsCall::claim_attest {
						dest: 1,
						ethereum_signature: EcdsaSignature([0; 65]),
						statement: StatementKind::Regular.to_text().to_vec()
					}
				),
				InvalidTransaction::Custom(ValidityError::InvalidEthereumSignature.into()).into(),
			);

			let s = sig::<Test>(&bob(), &1u64.encode(), StatementKind::Regular.to_text());
			let call = ClaimsCall::claim_attest {
				dest: 1,
				ethereum_signature: s,
				statement: StatementKind::Regular.to_text().to_vec(),
			};
			assert_eq!(
				<Pallet<Test>>::validate_unsigned(source, &call),
				InvalidTransaction::Custom(ValidityError::SignerHasNoClaim.into()).into(),
			);

			let s = sig::<Test>(&dave(), &1u64.encode(), StatementKind::Saft.to_text());
			let call = ClaimsCall::claim_attest {
				dest: 1,
				ethereum_signature: s,
				statement: StatementKind::Regular.to_text().to_vec(),
			};
			assert_eq!(
				<Pallet<Test>>::validate_unsigned(source, &call),
				InvalidTransaction::Custom(ValidityError::SignerHasNoClaim.into()).into(),
			);

			let s = sig::<Test>(&dave(), &1u64.encode(), StatementKind::Saft.to_text());
			let call = ClaimsCall::claim_attest {
				dest: 1,
				ethereum_signature: s,
				statement: StatementKind::Saft.to_text().to_vec(),
			};
			assert_eq!(
				<Pallet<Test>>::validate_unsigned(source, &call),
				InvalidTransaction::Custom(ValidityError::InvalidStatement.into()).into(),
			);
		});
	}
}

#[cfg(feature = "runtime-benchmarks")]
pub(super) mod benchmarking {
	use super::*;
	use crate::claims::Call;
	use frame_benchmarking::{account, benchmarks};
	use frame_support::traits::UnfilteredDispatchable;
	use frame_system::RawOrigin;
	use secp_utils::*;
	use sp_runtime::{
		traits::{DispatchTransaction, ValidateUnsigned},
		DispatchResult,
	};

	const SEED: u32 = 0;

	const MAX_CLAIMS: u32 = 10_000;
	const VALUE: u32 = 1_000_000;

	fn create_claim<T: Config>(input: u32) -> DispatchResult {
		let secret_key = libsecp256k1::SecretKey::parse(&keccak_256(&input.encode())).unwrap();
		let eth_address = eth(&secret_key);
		let vesting = Some((100_000u32.into(), 1_000u32.into(), 100u32.into()));
		super::Pallet::<T>::mint_claim(
			RawOrigin::Root.into(),
			eth_address,
			VALUE.into(),
			vesting,
			None,
		)?;
		Ok(())
	}

	fn create_claim_attest<T: Config>(input: u32) -> DispatchResult {
		let secret_key = libsecp256k1::SecretKey::parse(&keccak_256(&input.encode())).unwrap();
		let eth_address = eth(&secret_key);
		let vesting = Some((100_000u32.into(), 1_000u32.into(), 100u32.into()));
		super::Pallet::<T>::mint_claim(
			RawOrigin::Root.into(),
			eth_address,
			VALUE.into(),
			vesting,
			Some(Default::default()),
		)?;
		Ok(())
	}

	benchmarks! {
		where_clause { where <T as frame_system::Config>::RuntimeCall: IsSubType<Call<T>>,
			<<T as frame_system::Config>::RuntimeCall as Dispatchable>::RuntimeOrigin: AsSystemOriginSigner<T::AccountId> + Clone,
			<<T as frame_system::Config>::RuntimeCall as Dispatchable>::PostInfo: Default,
		}

		// Benchmark `claim` including `validate_unsigned` logic.
		claim {
			let c = MAX_CLAIMS;

			for i in 0 .. c / 2 {
				create_claim::<T>(c)?;
				create_claim_attest::<T>(u32::MAX - c)?;
			}

			let secret_key = libsecp256k1::SecretKey::parse(&keccak_256(&c.encode())).unwrap();
			let eth_address = eth(&secret_key);
			let account: T::AccountId = account("user", c, SEED);
			let vesting = Some((100_000u32.into(), 1_000u32.into(), 100u32.into()));
			let signature = sig::<T>(&secret_key, &account.encode(), &[][..]);
			super::Pallet::<T>::mint_claim(RawOrigin::Root.into(), eth_address, VALUE.into(), vesting, None)?;
			assert_eq!(Claims::<T>::get(eth_address), Some(VALUE.into()));
			let source = sp_runtime::transaction_validity::TransactionSource::External;
			let call_enc = Call::<T>::claim {
				dest: account.clone(),
				ethereum_signature: signature.clone()
			}.encode();
		}: {
			let call = <Call<T> as Decode>::decode(&mut &*call_enc)
				.expect("call is encoded above, encoding must be correct");
			super::Pallet::<T>::validate_unsigned(source, &call).map_err(|e| -> &'static str { e.into() })?;
			call.dispatch_bypass_filter(RawOrigin::None.into())?;
		}
		verify {
			assert_eq!(Claims::<T>::get(eth_address), None);
		}

		// Benchmark `mint_claim` when there already exists `c` claims in storage.
		mint_claim {
			let c = MAX_CLAIMS;

			for i in 0 .. c / 2 {
				create_claim::<T>(c)?;
				create_claim_attest::<T>(u32::MAX - c)?;
			}

			let eth_address = account("eth_address", 0, SEED);
			let vesting = Some((100_000u32.into(), 1_000u32.into(), 100u32.into()));
			let statement = StatementKind::Regular;
		}: _(RawOrigin::Root, eth_address, VALUE.into(), vesting, Some(statement))
		verify {
			assert_eq!(Claims::<T>::get(eth_address), Some(VALUE.into()));
		}

		// Benchmark `claim_attest` including `validate_unsigned` logic.
		claim_attest {
			let c = MAX_CLAIMS;

			for i in 0 .. c / 2 {
				create_claim::<T>(c)?;
				create_claim_attest::<T>(u32::MAX - c)?;
			}

			// Crate signature
			let attest_c = u32::MAX - c;
			let secret_key = libsecp256k1::SecretKey::parse(&keccak_256(&attest_c.encode())).unwrap();
			let eth_address = eth(&secret_key);
			let account: T::AccountId = account("user", c, SEED);
			let vesting = Some((100_000u32.into(), 1_000u32.into(), 100u32.into()));
			let statement = StatementKind::Regular;
			let signature = sig::<T>(&secret_key, &account.encode(), statement.to_text());
			super::Pallet::<T>::mint_claim(RawOrigin::Root.into(), eth_address, VALUE.into(), vesting, Some(statement))?;
			assert_eq!(Claims::<T>::get(eth_address), Some(VALUE.into()));
			let call_enc = Call::<T>::claim_attest {
				dest: account.clone(),
				ethereum_signature: signature.clone(),
				statement: StatementKind::Regular.to_text().to_vec()
			}.encode();
			let source = sp_runtime::transaction_validity::TransactionSource::External;
		}: {
			let call = <Call<T> as Decode>::decode(&mut &*call_enc)
				.expect("call is encoded above, encoding must be correct");
			super::Pallet::<T>::validate_unsigned(source, &call).map_err(|e| -> &'static str { e.into() })?;
			call.dispatch_bypass_filter(RawOrigin::None.into())?;
		}
		verify {
			assert_eq!(Claims::<T>::get(eth_address), None);
		}

		// Benchmark `attest` including prevalidate logic.
		attest {
			let c = MAX_CLAIMS;

			for i in 0 .. c / 2 {
				create_claim::<T>(c)?;
				create_claim_attest::<T>(u32::MAX - c)?;
			}

			let attest_c = u32::MAX - c;
			let secret_key = libsecp256k1::SecretKey::parse(&keccak_256(&attest_c.encode())).unwrap();
			let eth_address = eth(&secret_key);
			let account: T::AccountId = account("user", c, SEED);
			let vesting = Some((100_000u32.into(), 1_000u32.into(), 100u32.into()));
			let statement = StatementKind::Regular;
			let signature = sig::<T>(&secret_key, &account.encode(), statement.to_text());
			super::Pallet::<T>::mint_claim(RawOrigin::Root.into(), eth_address, VALUE.into(), vesting, Some(statement))?;
			Preclaims::<T>::insert(&account, eth_address);
			assert_eq!(Claims::<T>::get(eth_address), Some(VALUE.into()));

			let call = super::Call::<T>::attest { statement: StatementKind::Regular.to_text().to_vec() };
			// We have to copy the validate statement here because of trait issues... :(
			let validate = |who: &T::AccountId, call: &super::Call<T>| -> DispatchResult {
				if let Call::attest{ statement: attested_statement } = call {
					let signer = Preclaims::<T>::get(who).ok_or("signer has no claim")?;
					if let Some(s) = Signing::<T>::get(signer) {
						ensure!(&attested_statement[..] == s.to_text(), "invalid statement");
					}
				}
				Ok(())
			};
			let call_enc = call.encode();
		}: {
			let call = <Call<T> as Decode>::decode(&mut &*call_enc)
				.expect("call is encoded above, encoding must be correct");
			validate(&account, &call)?;
			call.dispatch_bypass_filter(RawOrigin::Signed(account).into())?;
		}
		verify {
			assert_eq!(Claims::<T>::get(eth_address), None);
		}

		move_claim {
			let c = MAX_CLAIMS;

			for i in 0 .. c / 2 {
				create_claim::<T>(c)?;
				create_claim_attest::<T>(u32::MAX - c)?;
			}

			let attest_c = u32::MAX - c;
			let secret_key = libsecp256k1::SecretKey::parse(&keccak_256(&attest_c.encode())).unwrap();
			let eth_address = eth(&secret_key);

			let new_secret_key = libsecp256k1::SecretKey::parse(&keccak_256(&(u32::MAX/2).encode())).unwrap();
			let new_eth_address = eth(&new_secret_key);

			let account: T::AccountId = account("user", c, SEED);
			Preclaims::<T>::insert(&account, eth_address);

			assert!(Claims::<T>::contains_key(eth_address));
			assert!(!Claims::<T>::contains_key(new_eth_address));
		}: _(RawOrigin::Root, eth_address, new_eth_address, Some(account))
		verify {
			assert!(!Claims::<T>::contains_key(eth_address));
			assert!(Claims::<T>::contains_key(new_eth_address));
		}

		// Benchmark the time it takes to do `repeat` number of keccak256 hashes
		#[extra]
		keccak256 {
			let i in 0 .. 10_000;
			let bytes = (i).encode();
		}: {
			for index in 0 .. i {
				let _hash = keccak_256(&bytes);
			}
		}

		// Benchmark the time it takes to do `repeat` number of `eth_recover`
		#[extra]
		eth_recover {
			let i in 0 .. 1_000;
			// Crate signature
			let secret_key = libsecp256k1::SecretKey::parse(&keccak_256(&i.encode())).unwrap();
			let account: T::AccountId = account("user", i, SEED);
			let signature = sig::<T>(&secret_key, &account.encode(), &[][..]);
			let data = account.using_encoded(to_ascii_hex);
			let extra = StatementKind::default().to_text();
		}: {
			for _ in 0 .. i {
				assert!(super::Pallet::<T>::eth_recover(&signature, &data, extra).is_some());
			}
		}

		prevalidate_attests {
			let c = MAX_CLAIMS;

			for i in 0 .. c / 2 {
				create_claim::<T>(c)?;
				create_claim_attest::<T>(u32::MAX - c)?;
			}

			let ext = PrevalidateAttests::<T>::new();
			let (call, info) = T::BenchmarkHelper::default_call_and_info();
			let attest_c = u32::MAX - c;
			let secret_key = libsecp256k1::SecretKey::parse(&keccak_256(&attest_c.encode())).unwrap();
			let eth_address = eth(&secret_key);
			let account: T::AccountId = account("user", c, SEED);
			let vesting = Some((100_000u32.into(), 1_000u32.into(), 100u32.into()));
			let statement = StatementKind::Regular;
			let signature = sig::<T>(&secret_key, &account.encode(), statement.to_text());
			super::Pallet::<T>::mint_claim(RawOrigin::Root.into(), eth_address, VALUE.into(), vesting, Some(statement))?;
			Preclaims::<T>::insert(&account, eth_address);
			assert_eq!(Claims::<T>::get(eth_address), Some(VALUE.into()));
		}: {
			assert!(ext.test_run(
				RawOrigin::Signed(account).into(),
				&call,
				&info,
				0,
				|_| {
					Ok(Default::default())
				}
			).unwrap().is_ok());
		}

		impl_benchmark_test_suite!(
			Pallet,
			crate::claims::tests::new_test_ext(),
			crate::claims::tests::Test,
		);
	}
}<|MERGE_RESOLUTION|>--- conflicted
+++ resolved
@@ -736,16 +736,11 @@
 	};
 	use pallet_balances;
 	use sp_runtime::{
-<<<<<<< HEAD
-		traits::{BlakeTwo256, DispatchTransaction, Identity, IdentityLookup},
+		traits::{DispatchTransaction, Identity},
 		transaction_validity::TransactionLongevity,
 		BuildStorage,
 		DispatchError::BadOrigin,
 		TokenError,
-=======
-		traits::Identity, transaction_validity::TransactionLongevity, BuildStorage,
-		DispatchError::BadOrigin, TokenError,
->>>>>>> a035dc9b
 	};
 
 	type Block = frame_system::mocking::MockBlock<Test>;
